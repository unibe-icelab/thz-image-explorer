#![cfg_attr(all(windows, not(debug_assertions)), windows_subsystem = "windows")]
use crate::config::{ConfigCommand, ThreadCommunication};
use crate::data_container::{PlotDataContainer, ScannedImageFilterData};
use crate::data_thread::main_thread;
use crate::filters::filter::{FilterDomain, FILTER_REGISTRY};
use crate::gui::application::{update_gui, GuiSettingsContainer, THzImageExplorer};
use crate::gui::matrix_plot::ROI;
use crate::gui::threed_plot::{
    animate, set_enable_camera_controls_system, setup, update_instance_buffer_system,
    CameraInputAllowed, InstanceContainer, OpacityThreshold, SceneVisibility,
};
use crate::update::check_for_software_updates;
use bevy::app::AppExit;
use bevy::ecs::event::EventReader;
use bevy::log::LogPlugin;
use bevy::prelude::*;
use bevy::render::render_resource::WgpuFeatures;
use bevy::render::settings::{RenderCreation, WgpuSettings};
use bevy::render::{RenderDebugFlags, RenderPlugin};
use bevy::window::ExitCondition;
use bevy::winit::EventLoopProxyWrapper;
use bevy::winit::WinitSettings;
use bevy_egui::egui::{vec2, Visuals};
use bevy_egui::{egui, EguiPrimaryContextPass, EguiStartupSet};
use bevy_egui::{EguiContexts, EguiPlugin};
use bevy_panorbit_camera::PanOrbitCameraPlugin;
use bevy_voxel_plot::VoxelMaterialPlugin;
use crossbeam_channel::{Receiver, Sender};
use dotthz::DotthzMetaData;
use ndarray::{Array1, Array2, Array3};
use preferences::{AppInfo, Preferences};
use std::collections::HashMap;
use std::path::PathBuf;
use std::sync::atomic::AtomicBool;
use std::sync::{Arc, RwLock};
use std::thread;
use std::time::Duration;

mod config;
mod data_container;
mod data_thread;
mod filters;
mod gui;
mod io;
mod math_tools;
mod update;

const APP_INFO: AppInfo = AppInfo {
    name: "THz Image Explorer",
    author: "Linus Leo Stöckli",
};

fn spawn_data_thread(
    state: ResMut<ThreadCommunication>,
    event_loop_proxy: Res<EventLoopProxyWrapper<bevy::winit::WakeUp>>,
) {
    let state = state.clone();
    let proxy = event_loop_proxy.clone();

    thread::spawn(move || {
        main_thread(state, &proxy);
    });
}

fn setup_camera(mut commands: Commands) {
    commands.spawn(Camera2d);
}

fn setup_fonts(mut contexts: EguiContexts) {
    let mut fonts = egui::FontDefinitions::default();
    egui_phosphor::add_to_fonts(&mut fonts, egui_phosphor::Variant::Regular);
    if let Ok(ctx_mut) = contexts.ctx_mut() {
        ctx_mut.set_fonts(fonts);
        egui_extras::install_image_loaders(&ctx_mut);
        ctx_mut.set_visuals(Visuals::dark());
    }
}

fn autosave_on_exit(
    mut exit_events: EventReader<AppExit>,
    thread_communication: Res<ThreadCommunication>,
) {
    if exit_events.read().next().is_some() {
        let _ = thread_communication
            .gui_settings
            .save(&APP_INFO, "config/gui");
        log::info!("GUI settings saved to {:?}", APP_INFO);
    }
}

// --- Main ---
fn main() {
    egui_logger::builder()
        // had to take out debug prints because bevy is spamming it
        .max_level(log::LevelFilter::Info)
        .init()
        .unwrap();

    let mut gui_settings = GuiSettingsContainer::new();
    let prefs_key = "config/gui";
    let load_result = GuiSettingsContainer::load(&APP_INFO, prefs_key);
    match load_result {
        Ok(settings) => {
            gui_settings = settings;
        }
        Err(err) => {
            match gui_settings.save(&APP_INFO, prefs_key) {
                Ok(_) => {}
                Err(err) => {
                    log::error!("error in saving gui_settings send: {err:?}");
                }
            }
            log::error!("error in loading gui_settings: {err:?}");
        }
    }

    let psf_lock = Arc::new(RwLock::new((
        gui_settings.beam_shape_path.clone(),
        gui_settings.psf.clone(),
    )));

    // reset some settings on startup
    gui_settings.meta_data_edit = false;
    gui_settings.selected_path = PathBuf::default();
    gui_settings.selected_sample = "".to_string();
    gui_settings.selected_reference = "".to_string();
    gui_settings.meta_data_unlocked = false;

    let mut filter_data_pipeline = vec![];
    filter_data_pipeline.push(ScannedImageFilterData::default());

    let mut filters_active = HashMap::new();
    filters_active.insert("initial".to_string(), true);

    let mut filter_chain = vec!["initial".to_string()];
    let mut filter_uuid_to_index = HashMap::new();
    filter_uuid_to_index.insert("initial".to_string(), 0);

    let mut filter_computation_time = HashMap::new();

    let mut fft_index = 0;
    let mut ifft_index = 0;
    let mut scaling_index = 0;

    if let Ok(mut filters) = FILTER_REGISTRY.lock() {
        let mut ordered_filters = vec![];

        scaling_index = ordered_filters.len();
        // Insert down-scaling step
        ordered_filters.push("scaling".to_string());

        // Collect filters in the desired order, inserting FFT and iFFT manually
        for domain in [
            FilterDomain::TimeBeforeFFTPrioFirst,
            FilterDomain::TimeBeforeFFT,
        ] {
            for (uuid, filter) in filters.filters.iter_mut() {
                if filter.config().domain == domain {
                    ordered_filters.push(uuid.clone());
                }
            }
        }

        fft_index = ordered_filters.len();

        // Insert FFT step
        ordered_filters.push("fft".to_string());

        // Frequency domain filters
        for (uuid, filter) in filters.filters.iter_mut() {
            if filter.config().domain == FilterDomain::Frequency {
                ordered_filters.push(uuid.clone());
            }
        }

        ifft_index = ordered_filters.len();

        // Insert iFFT step
        ordered_filters.push("ifft".to_string());

        // Remaining filters
        for domain in [
            FilterDomain::TimeAfterFFT,
            FilterDomain::TimeAfterFFTPrioLast,
        ] {
            for (uuid, filter) in filters.filters.iter_mut() {
                if filter.config().domain == domain {
                    ordered_filters.push(uuid.clone());
                }
            }
        }

        // Build the chain and mapping
        for (i, uuid) in ordered_filters.iter().enumerate() {
            filter_chain.push(uuid.clone());
            filter_uuid_to_index.insert(uuid.clone(), i + 1);
        }
    }

    // populate with standard / empty values
    if let Ok(mut filters) = FILTER_REGISTRY.lock() {
        for (uuid, filter) in filters.filters.iter_mut() {
            filter_data_pipeline.push(ScannedImageFilterData::default());
            // disable deconvolution filters by default
            if filter.config().name.contains("Deconvolution") {
                filters_active.insert(uuid.clone(), false);
            } else {
                filters_active.insert(uuid.clone(), true);
            }
            filter_computation_time.insert(uuid.clone(), Duration::from_millis(0));
        }
    }

    // scaling
    filter_data_pipeline.push(ScannedImageFilterData::default());
    // FFT
    filter_data_pipeline.push(ScannedImageFilterData::default());
    // iFFT
    filter_data_pipeline.push(ScannedImageFilterData::default());

    let filter_chain_lock = Arc::new(RwLock::new(filter_chain));
    let filter_uuid_to_index_lock = Arc::new(RwLock::new(filter_uuid_to_index));
    let filter_data_pipeline_lock = Arc::new(RwLock::new(filter_data_pipeline));
    let filters_active_lock = Arc::new(RwLock::new(filters_active));

    #[cfg(target_os = "macos")]
    let macos_path_lock = Arc::new(RwLock::new(PathBuf::new()));
    let data_lock = Arc::new(RwLock::new(PlotDataContainer::default()));
    let img_lock = Arc::new(RwLock::new(Array2::from_shape_fn((1, 1), |(_, _)| 0.0)));
    let filtered_data_lock = Arc::new(RwLock::new(Array3::from_shape_fn(
        (1, 1, 1),
        |(_, _, _)| 0.0,
    )));
    let filtered_time_lock = Arc::new(RwLock::new(Array1::from_shape_fn(1, |_| 0.0)));
    let md_lock = Arc::new(RwLock::new(DotthzMetaData::default()));
    let voxel_plot_instances_lock = Arc::new(RwLock::new((vec![], 1.0, 1.0, 1.0)));

    let mut progress_lock = HashMap::new();
    if let Ok(mut filters) = FILTER_REGISTRY.lock() {
        for (uuid, _) in filters.filters.iter_mut() {
            progress_lock.insert(uuid.clone(), Arc::new(RwLock::new(None)));
            gui_settings.progress_bars.insert(uuid.clone(), None);
            gui_settings
                .last_progress_bar_update
                .insert(uuid.clone(), 0);
        }
    }
    let (config_tx, config_rx): (Sender<ConfigCommand>, Receiver<ConfigCommand>) =
        crossbeam_channel::bounded(1);
    let (roi_tx, roi_rx): (
        Sender<Option<(String, ROI)>>,
        Receiver<Option<(String, ROI)>>,
    ) = crossbeam_channel::unbounded();
    let abort_flag = Arc::new(AtomicBool::new(false));

    let filter_computation_time_lock = Arc::new(RwLock::new(filter_computation_time));
    let opacity_threshold_lock = Arc::new(RwLock::new(0.01));

    let thread_communication = ThreadCommunication {
        #[cfg(target_os = "macos")]
        macos_path_lock: macos_path_lock.clone(),
        abort_flag: abort_flag.clone(),
        md_lock: md_lock.clone(),
        data_lock: data_lock.clone(),
        filtered_data_lock: filtered_data_lock.clone(),
        filtered_time_lock: filtered_time_lock.clone(),
        voxel_plot_instances_lock: voxel_plot_instances_lock.clone(),
        img_lock: img_lock.clone(),
        progress_lock: progress_lock.clone(),
        scaling_index,
        fft_index,
        ifft_index,
        opacity_threshold_lock: opacity_threshold_lock.clone(),
        filter_computation_time_lock: filter_computation_time_lock.clone(),
        filter_chain_lock: filter_chain_lock.clone(),
        filter_uuid_to_index_lock: filter_uuid_to_index_lock.clone(),
        filter_data_pipeline_lock: filter_data_pipeline_lock.clone(),
        filters_active_lock: filters_active_lock.clone(),
        psf_lock: psf_lock.clone(),
        gui_settings: gui_settings.clone(),
        config_tx,
        config_rx,
        roi_tx,
        roi_rx,
    };

    if let Some(release) = check_for_software_updates() {
        log::warn!("New release available: {}", release.version);
    }

    let mut wgpu_features = WgpuFeatures::default();
    wgpu_features.set(WgpuFeatures::VERTEX_WRITABLE_STORAGE, true);

    // Start Bevy app
    App::new()
        .insert_resource(WinitSettings::desktop_app())
        .add_plugins(
            DefaultPlugins
                .set(RenderPlugin {
                    render_creation: RenderCreation::Automatic(WgpuSettings {
                        features: wgpu_features,
                        ..Default::default()
                    }),
                    synchronous_pipeline_compilation: false,
                    debug_flags: RenderDebugFlags::all(),
                })
                .set(WindowPlugin {
                    primary_window: Some(Window {
                        fit_canvas_to_parent: true,
                        mode: bevy::window::WindowMode::Windowed,
                        present_mode: bevy::window::PresentMode::AutoVsync,
                        prevent_default_event_handling: false,
                        title: "THz Image Explorer".into(),
                        resolution: (gui_settings.x, gui_settings.y).into(),
                        ..default()
                    }),
                    exit_condition: ExitCondition::OnPrimaryClosed,
                    close_when_requested: true,
                })
                .disable::<LogPlugin>(),
        )
<<<<<<< HEAD
        .add_plugins(EguiPlugin {
            enable_multipass_for_primary_context: false,
        })
        .add_plugins((
            bevy_framepace::FramepacePlugin,
            VoxelMaterialPlugin,
            PanOrbitCameraPlugin,
        ))
=======
        .add_plugins(EguiPlugin::default())
        .add_plugins((VoxelMaterialPlugin, PanOrbitCameraPlugin))
>>>>>>> c2eea969
        .insert_resource(thread_communication.clone())
        .insert_resource(OpacityThreshold(0.1))
        .insert_resource(InstanceContainer(vec![], 1.0, 1.0, 1.0))
        .insert_resource(CameraInputAllowed(false))
        .insert_non_send_resource(THzImageExplorer::new(thread_communication))
        .insert_resource(SceneVisibility(false))
        .add_systems(Startup, setup_fonts)
        .add_systems(
            PreStartup,
            setup_camera.before(EguiStartupSet::InitContexts),
        )
        .add_systems(Startup, setup)
        .add_systems(
            Update,
            update_instance_buffer_system.run_if(|vis: Res<SceneVisibility>| vis.0),
        )
        .add_systems(Startup, spawn_data_thread)
        .add_systems(EguiPrimaryContextPass, update_gui)
        .add_systems(Last, autosave_on_exit)
        .add_systems(Update, animate)
        .add_systems(Update, set_enable_camera_controls_system)
        .run();
}<|MERGE_RESOLUTION|>--- conflicted
+++ resolved
@@ -319,19 +319,8 @@
                 })
                 .disable::<LogPlugin>(),
         )
-<<<<<<< HEAD
-        .add_plugins(EguiPlugin {
-            enable_multipass_for_primary_context: false,
-        })
-        .add_plugins((
-            bevy_framepace::FramepacePlugin,
-            VoxelMaterialPlugin,
-            PanOrbitCameraPlugin,
-        ))
-=======
         .add_plugins(EguiPlugin::default())
-        .add_plugins((VoxelMaterialPlugin, PanOrbitCameraPlugin))
->>>>>>> c2eea969
+        .add_plugins((bevy_framepace::FramepacePlugin, VoxelMaterialPlugin, PanOrbitCameraPlugin))
         .insert_resource(thread_communication.clone())
         .insert_resource(OpacityThreshold(0.1))
         .insert_resource(InstanceContainer(vec![], 1.0, 1.0, 1.0))
