use crate::config::{ConfigCommand, ThreadCommunication};
use crate::data_container::DataPoint;
use crate::data_thread::main_thread;
use crate::gui::application::{update_gui, GuiSettingsContainer, THzImageExplorer};
use crate::gui::matrix_plot::SelectedPixel;
use crate::gui::threed_plot::{
    animate, set_enable_camera_controls_system, setup, update_instance_buffer_system,
    CameraInputAllowed, OpacityThreshold, SceneVisibility,
};
use bevy::prelude::*;
use bevy::render::render_resource::WgpuFeatures;
use bevy::render::settings::{RenderCreation, WgpuSettings};
use bevy::render::{RenderDebugFlags, RenderPlugin};
use bevy::window::ExitCondition;
use bevy::winit::WinitSettings;
use bevy_egui::egui;
use bevy_egui::egui::{vec2, Visuals};
use bevy_egui::{EguiContexts, EguiPlugin};
use bevy_panorbit_camera::PanOrbitCameraPlugin;
use bevy_voxel_plot::VoxelMaterialPlugin;
use crossbeam_channel::{Receiver, Sender};
use dotthz::DotthzMetaData;
use ndarray::{Array1, Array2, Array3};
use preferences::{AppInfo, Preferences};
<<<<<<< HEAD
use std::sync::{Arc, RwLock};
=======
use std::collections::HashMap;
use std::sync::atomic::AtomicBool;
use std::sync::mpsc::{Receiver, Sender};
use std::sync::{mpsc, Arc, RwLock};
>>>>>>> e8f4dae5
use std::thread;
use std::sync::atomic::AtomicBool;
use std::collections::HashMap;
use crate::filters::filter::FILTER_REGISTRY;

mod cancellable_loops;
mod config;
mod data_container;
mod data_thread;
mod filters;
mod gui;
mod io;
mod math_tools;
mod update;

const APP_INFO: AppInfo = AppInfo {
    name: "THz Image Explorer",
    author: "Linus Leo Stöckli",
};

fn spawn_data_thread(state: ResMut<ThreadCommunication>) {
    let state = state.clone(); // If ThreadCommunication is Arc/Mutex or cloneable
    thread::spawn(move || {
        main_thread(state);
    });
}

fn setup_fonts(mut contexts: EguiContexts) {
    let mut fonts = egui::FontDefinitions::default();
    egui_phosphor::add_to_fonts(&mut fonts, egui_phosphor::Variant::Regular);
    contexts.ctx_mut().set_fonts(fonts);
    egui_extras::install_image_loaders(&contexts.ctx_mut());
    contexts.ctx_mut().set_visuals(Visuals::dark());
}

// --- Main ---
fn main() {
    let mut gui_settings = GuiSettingsContainer::new();
    let prefs_key = "config/gui";
    let load_result = GuiSettingsContainer::load(&APP_INFO, prefs_key);
    if load_result.is_ok() {
        gui_settings = load_result.unwrap();
    } else {
        // save default settings
        match gui_settings.save(&APP_INFO, prefs_key) {
            Ok(_) => {}
            Err(err) => {
                log::error!("error in saving gui_settings send: {err:?}");
            }
        }
    }

    gui_settings.meta_data_edit = false;
    gui_settings.meta_data_unlocked = false;

    if gui_settings.chart_scale <= 0.0 {
        gui_settings.chart_scale = 1.0;
    }

    let data_lock = Arc::new(RwLock::new(DataPoint::default()));
    let img_lock = Arc::new(RwLock::new(Array2::from_shape_fn((1, 1), |(_, _)| 0.0)));
    let filtered_data_lock = Arc::new(RwLock::new(Array3::from_shape_fn(
        (1, 1, 1),
        |(_, _, _)| 0.0,
    )));
<<<<<<< HEAD
    let filtered_time_lock = Arc::new(RwLock::new(Array1::from_shape_fn(1, |_| 0.0)));
=======
>>>>>>> e8f4dae5
    let pixel_lock = Arc::new(RwLock::new(SelectedPixel::default()));
    let scaling_lock = Arc::new(RwLock::new(1));
    let md_lock = Arc::new(RwLock::new(DotthzMetaData::default()));
    let voxel_plot_instances_lock = Arc::new(RwLock::new((vec![], 1.0, 1.0, 1.0)));

    let mut progress_lock = HashMap::new();
    if let Ok(mut filters) = FILTER_REGISTRY.lock() {
        for filter in filters.iter_mut() {
            progress_lock.insert(filter.config().name, Arc::new(RwLock::new(None)));
            gui_settings
                .progress_bars
                .insert(filter.config().name, None);
        }
    }
    let (config_tx, config_rx): (Sender<ConfigCommand>, Receiver<ConfigCommand>) =
        crossbeam_channel::unbounded();
    let abort_flag = Arc::new(AtomicBool::new(false));

    let thread_communication = ThreadCommunication {
        abort_flag: abort_flag.clone(),
        md_lock: md_lock.clone(),
        data_lock: data_lock.clone(),
        filtered_data_lock: filtered_data_lock.clone(),
        filtered_time_lock: filtered_time_lock.clone(),
        voxel_plot_instances_lock: voxel_plot_instances_lock.clone(),
        pixel_lock: pixel_lock.clone(),
        scaling_lock: scaling_lock.clone(),
        img_lock: img_lock.clone(),
        progress_lock: progress_lock.clone(),
        gui_settings: gui_settings.clone(),
        config_tx,
        config_rx,
    };

    let mut wgpu_features = WgpuFeatures::default();
    wgpu_features.set(WgpuFeatures::VERTEX_WRITABLE_STORAGE, true);

    // Start Bevy app
    App::new()
        //.insert_resource(WinitSettings::desktop_app())
        .add_plugins(
            DefaultPlugins
                .set(RenderPlugin {
                    render_creation: RenderCreation::Automatic(WgpuSettings {
                        features: wgpu_features,
                        ..Default::default()
                    }),
                    synchronous_pipeline_compilation: false,
                    debug_flags: RenderDebugFlags::all(),
                })
                .set(WindowPlugin {
                    primary_window: Some(Window {
                        fit_canvas_to_parent: true,
                        mode: bevy::window::WindowMode::Windowed,
                        present_mode: bevy::window::PresentMode::AutoVsync,
                        prevent_default_event_handling: false,
                        title: "THz Image Explorer".into(),
                        resolution: (gui_settings.x, gui_settings.y).into(),
                        ..default()
                    }),
                    exit_condition: ExitCondition::OnPrimaryClosed,
                    close_when_requested: true,
                }),
        )
        .add_plugins(EguiPlugin {
            enable_multipass_for_primary_context: false,
        })
        .add_plugins((VoxelMaterialPlugin, PanOrbitCameraPlugin))
        .insert_resource(thread_communication.clone())
        .insert_resource(OpacityThreshold(0.1))
        .insert_resource(CameraInputAllowed(false))
        .insert_non_send_resource(THzImageExplorer::new(thread_communication))
        .insert_resource(SceneVisibility(false))
        .add_systems(Startup, setup)
        .add_systems(
            Update,
            update_instance_buffer_system.run_if(|vis: Res<SceneVisibility>| vis.0),
        )
        .add_systems(Startup, spawn_data_thread)
        .add_systems(Startup, setup_fonts)
        .add_systems(Update, update_gui)
        // .add_systems(Update, animate)
        .add_systems(Update, set_enable_camera_controls_system)
        .run();
}<|MERGE_RESOLUTION|>--- conflicted
+++ resolved
@@ -22,14 +22,7 @@
 use dotthz::DotthzMetaData;
 use ndarray::{Array1, Array2, Array3};
 use preferences::{AppInfo, Preferences};
-<<<<<<< HEAD
 use std::sync::{Arc, RwLock};
-=======
-use std::collections::HashMap;
-use std::sync::atomic::AtomicBool;
-use std::sync::mpsc::{Receiver, Sender};
-use std::sync::{mpsc, Arc, RwLock};
->>>>>>> e8f4dae5
 use std::thread;
 use std::sync::atomic::AtomicBool;
 use std::collections::HashMap;
@@ -95,10 +88,7 @@
         (1, 1, 1),
         |(_, _, _)| 0.0,
     )));
-<<<<<<< HEAD
     let filtered_time_lock = Arc::new(RwLock::new(Array1::from_shape_fn(1, |_| 0.0)));
-=======
->>>>>>> e8f4dae5
     let pixel_lock = Arc::new(RwLock::new(SelectedPixel::default()));
     let scaling_lock = Arc::new(RwLock::new(1));
     let md_lock = Arc::new(RwLock::new(DotthzMetaData::default()));
