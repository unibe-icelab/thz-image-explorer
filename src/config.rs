--- conflicted
+++ resolved
@@ -10,16 +10,11 @@
 use bevy_voxel_plot::InstanceData;
 use crossbeam_channel::{Receiver, Sender};
 use dotthz::DotthzMetaData;
-<<<<<<< HEAD
 use ndarray::{Array1, Array2, Array3};
-=======
-use ndarray::Array2;
-use ndarray::Array3;
-use std::collections::HashMap;
->>>>>>> f480f655
 use std::path::PathBuf;
 use std::sync::{Arc, RwLock};
 use std::sync::atomic::AtomicBool;
+use std::collections::HashMap;
 
 /// Enum representing the various commands sent to the configuration thread.
 ///
@@ -136,59 +131,15 @@
     }
 }
 
-<<<<<<< HEAD
-=======
-/// Structure for handling communication related to the GUI thread.
-///
-/// This struct is used to facilitate data sharing and command transmission
-/// between the main application logic and the GUI thread. It includes locks
-/// for accessing shared data and settings.
-pub struct GuiThreadCommunication {
-    /// Abort flag
-    pub abort_flag: Arc<AtomicBool>,
-
-    /// Lock for the metadata (`DotthzMetaData`) shared across threads.
-    pub md_lock: Arc<RwLock<DotthzMetaData>>,
-
-    /// Lock for the [`DataPoint`] containing signal data.
-    pub data_lock: Arc<RwLock<DataPoint>>,
-
-    /// Lock for the [`Scan`] containing all data.
-    pub filtered_data_lock: Arc<RwLock<Array3<f32>>>,
-
-    /// Lock for the currently selected pixel in the image.
-    pub pixel_lock: Arc<RwLock<SelectedPixel>>,
-
-    /// Lock for the image scaling factor (used for downscaling).
-    pub scaling_lock: Arc<RwLock<u8>>,
-
-    /// Lock for the 2D array representing the intensity image.
-    pub img_lock: Arc<RwLock<Array2<f32>>>,
-
-    /// GUI-specific settings stored in the [`GuiSettingsContainer`].
-    pub gui_settings: GuiSettingsContainer,
-
-    /// Sender channel for sending configuration commands (`ConfigCommand`) from the GUI.
-    pub config_tx: Sender<ConfigCommand>,
-
-    /// Lock for Filter progressbars
-    pub progress_lock: HashMap<String, Arc<RwLock<Option<f32>>>>,
-}
-
->>>>>>> f480f655
 /// Structure for handling communication related to the main thread.
 ///
 /// This struct is used for managing the reception of configuration commands (`ConfigCommand`)
 /// and sharing data locks between the GUI and the main processing thread.
-<<<<<<< HEAD
 #[derive(Resource, Clone)]
 pub struct ThreadCommunication {
-=======
-pub struct MainThreadCommunication {
     /// Abort flag
     pub abort_flag: Arc<AtomicBool>,
 
->>>>>>> f480f655
     /// Lock for the metadata (`DotthzMetaData`) shared across threads.
     pub md_lock: Arc<RwLock<DotthzMetaData>>,
 
