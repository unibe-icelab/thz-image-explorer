--- conflicted
+++ resolved
@@ -3,13 +3,8 @@
 use crate::filters::filter::{Filter, FilterConfig, FilterDomain};
 use crate::gui::application::GuiSettingsContainer;
 use crate::math_tools::apply_adapted_blackman_window;
-<<<<<<< HEAD
 use bevy_egui::egui::{self, Ui};
 use filter_macros::register_filter;
-=======
-use eframe::egui::{self, Ui};
-//use filter_macros::register_filter;
->>>>>>> f480f655
 use ndarray::{concatenate, s, Array1, Array3, Axis};
 use realfft::RealFftPlanner;
 use std::f32::consts::PI;
@@ -17,7 +12,7 @@
 use std::sync::atomic::AtomicBool;
 
 #[derive(Debug, Clone)]
-//#[register_filter]
+#[register_filter]
 pub struct TiltCompensation {
     pub tilt_x: f64,
     pub tilt_y: f64,
@@ -41,17 +36,13 @@
         }
     }
 
-<<<<<<< HEAD
-    fn filter(&mut self, scan: &mut ScannedImageFilterData, _gui_settings: &mut GuiSettingsContainer) {
-=======
     fn filter(
         &self,
-        scan: &mut ScannedImage,
+        scan: &mut ScannedImageFilterData,
         _gui_settings: &mut GuiSettingsContainer,
         _progress_lock: &mut Arc<RwLock<Option<f32>>>,
         _abort_flag: &Arc<AtomicBool>,
     ) {
->>>>>>> f480f655
         // only rotation around the center are implemented, offset rotations are still to be done.
         let time_shift_x = self.tilt_x as f32 / 180.0 * PI;
         let time_shift_y = self.tilt_y as f32 / 180.0 * PI;
