use crate::config::{ConfigCommand, ThreadCommunication};
use crate::filters::filter::FILTER_REGISTRY;
use crate::gui::application::THzImageExplorer;
use crate::gui::settings_window::settings_window;
use crate::gui::toggle_widget::toggle;
use crate::math_tools::{
    apply_adapted_blackman_window, apply_blackman, apply_flat_top, apply_hamming, apply_hanning,
    FftWindowType,
};
use crate::update::check_update;
use crate::DataPoint;
<<<<<<< HEAD
use bevy_egui::egui;
use bevy_egui::egui::panel::Side;
use bevy_egui::egui::{vec2, DragValue, Stroke, Vec2, Visuals};
=======
use chrono::Utc;
use eframe::egui;
use eframe::egui::panel::Side;
use eframe::egui::{vec2, DragValue, Stroke, Vec2, Visuals};
>>>>>>> f480f655
use egui_double_slider::DoubleSlider;
use egui_plot::{Line, LineStyle, Plot, PlotPoints, VLine};
use itertools_num::linspace;
use ndarray::Array1;
use std::f32::consts::E;
use std::sync::atomic::Ordering::Relaxed;

#[allow(clippy::too_many_arguments)]
pub fn right_panel(
    ctx: &egui::Context,
    explorer: &mut THzImageExplorer,
    right_panel_width: &f32,
    thread_communication: &mut ThreadCommunication,
) {
    let mut data = DataPoint::default();
    if let Ok(read_guard) = thread_communication.data_lock.read() {
        data = read_guard.clone();
    }

    egui::SidePanel::new(Side::Right, "Right Panel Settings")
        .min_width(*right_panel_width)
        .max_width(*right_panel_width)
        .resizable(false)
        .show(ctx, |ui| {
            ui.add_enabled_ui(true, |ui| {
                ui.horizontal(|ui| {
                    ui.heading("Analysis");
                });
                ui.separator();

                egui::Grid::new("upper")
                    .num_columns(2)
                    .striped(true)
                    .show(ui, |ui| {
                        ui.label("Log Mode: ");
                        if ui
                            .add(toggle(&mut thread_communication.gui_settings.log_plot))
                            .changed()
                        {
                            thread_communication
                                .config_tx
                                .send(ConfigCommand::SetFFTLogPlot(
                                    thread_communication.gui_settings.log_plot,
                                ))
                                .expect("unable to send config");
                        }
                        ui.end_row();

                        ui.label("Normalize FFT: ");
                        if ui
                            .add(toggle(&mut thread_communication.gui_settings.normalize_fft))
                            .changed()
                        {
                            thread_communication
                                .config_tx
                                .send(ConfigCommand::SetFFTNormalization(
                                    thread_communication.gui_settings.normalize_fft,
                                ))
                                .expect("unable to send config");
                        }

                        ui.end_row();
                        ui.label("Down scaling:");

                        ui.style_mut().spacing.slider_width = 320.0;

<<<<<<< HEAD
                        if ui
                            .add(egui::Slider::new(
                                &mut thread_communication.gui_settings.down_scaling,
                                1..=10,
                            ))
                            .changed()
                        {
                            explorer.pixel_selected.rect = vec![
                                [
                                    (explorer.pixel_selected.x as f64)
                                        / thread_communication.gui_settings.down_scaling as f64,
                                    (explorer.pixel_selected.y as f64)
                                        / thread_communication.gui_settings.down_scaling as f64,
                                ],
                                [
                                    (explorer.pixel_selected.x as f64)
                                        / thread_communication.gui_settings.down_scaling as f64
                                        + 1.0,
                                    (explorer.pixel_selected.y as f64)
                                        / thread_communication.gui_settings.down_scaling as f64,
                                ],
                                [
                                    (explorer.pixel_selected.x as f64)
                                        / thread_communication.gui_settings.down_scaling as f64
                                        + 1.0,
                                    (explorer.pixel_selected.y as f64)
                                        / thread_communication.gui_settings.down_scaling as f64
                                        + 1.0,
                                ],
                                [
                                    (explorer.pixel_selected.x as f64)
                                        / thread_communication.gui_settings.down_scaling as f64,
                                    (explorer.pixel_selected.y as f64)
                                        / thread_communication.gui_settings.down_scaling as f64
                                        + 1.0,
                                ],
                                [
                                    (explorer.pixel_selected.x as f64)
                                        / thread_communication.gui_settings.down_scaling as f64,
                                    (explorer.pixel_selected.y as f64)
                                        / thread_communication.gui_settings.down_scaling as f64,
                                ],
                            ];
                            if let Ok(mut s) = thread_communication.scaling_lock.write() {
                                *s = thread_communication.gui_settings.down_scaling as u8;
                            }
                            if let Ok(mut write_guard) = thread_communication.pixel_lock.write() {
                                *write_guard = explorer.pixel_selected.clone();
=======
                        ui.vertical(|ui| {
                            if !thread_communication.gui_settings.filter_ui_active {
                                ui.disable();
                            }
                            if ui
                                .add(egui::Slider::new(
                                    &mut thread_communication.gui_settings.down_scaling,
                                    1..=10,
                                ))
                                .changed()
                            {
                                pixel_selected.rect = vec![
                                    [
                                        (pixel_selected.x as f64)
                                            / thread_communication.gui_settings.down_scaling as f64,
                                        (pixel_selected.y as f64)
                                            / thread_communication.gui_settings.down_scaling as f64,
                                    ],
                                    [
                                        (pixel_selected.x as f64)
                                            / thread_communication.gui_settings.down_scaling as f64
                                            + 1.0,
                                        (pixel_selected.y as f64)
                                            / thread_communication.gui_settings.down_scaling as f64,
                                    ],
                                    [
                                        (pixel_selected.x as f64)
                                            / thread_communication.gui_settings.down_scaling as f64
                                            + 1.0,
                                        (pixel_selected.y as f64)
                                            / thread_communication.gui_settings.down_scaling as f64
                                            + 1.0,
                                    ],
                                    [
                                        (pixel_selected.x as f64)
                                            / thread_communication.gui_settings.down_scaling as f64,
                                        (pixel_selected.y as f64)
                                            / thread_communication.gui_settings.down_scaling as f64
                                            + 1.0,
                                    ],
                                    [
                                        (pixel_selected.x as f64)
                                            / thread_communication.gui_settings.down_scaling as f64,
                                        (pixel_selected.y as f64)
                                            / thread_communication.gui_settings.down_scaling as f64,
                                    ],
                                ];
                                if let Ok(mut s) = thread_communication.scaling_lock.write() {
                                    *s = thread_communication.gui_settings.down_scaling as u8;
                                }
                                if let Ok(mut write_guard) = thread_communication.pixel_lock.write()
                                {
                                    *write_guard = pixel_selected.clone();
                                }
                                thread_communication
                                    .config_tx
                                    .send(ConfigCommand::SetDownScaling)
                                    .expect("unable to send config");
>>>>>>> f480f655
                            }
                        });
                    });

                ui.separator();
<<<<<<< HEAD
                ui.heading("Time Domain: ");

                ui.add_space(10.0);

                ui.separator();
                ui.add_space(10.0);
                ui.vertical_centered(|ui| {
                    ui.heading("---------- FFT ----------");
                });
                ui.collapsing("FFT Settings",|ui| {
=======
                ui.heading("I. FFT window bounds: ");

                ui.vertical(|ui| {
                    if !thread_communication.gui_settings.filter_ui_active {
                        ui.disable();
                    }
>>>>>>> f480f655
                    if data.time.is_empty() {
                        data.time = (0..=((1050.0 - 1000.0) / 0.25) as usize)
                            .map(|i| 1000.0 + i as f32 * 0.25)
                            .collect();
                        data.signal_1 = vec![1.0; data.time.len()];
                    }

                    let mut window_vals: Vec<[f64; 2]> = Vec::new();
                    let mut p = Array1::from_vec(vec![1.0; data.time.len()]);
                    let t: Array1<f32> = data.time.clone().into();

                    ui.add_space(5.0);

<<<<<<< HEAD
                    let fft_window_type_old = explorer.fft_window_type.clone();

                    egui::ComboBox::from_id_salt("Window Type")
                        .selected_text(explorer.fft_window_type.to_string())
=======
                    let fft_window_type_old = fft_window_type.clone();

                    egui::ComboBox::from_id_salt("Window Type")
                        .selected_text(fft_window_type.to_string())
>>>>>>> f480f655
                        .width(80.0)
                        .show_ui(ui, |ui| {
                            [
                                FftWindowType::AdaptedBlackman,
                                FftWindowType::Blackman,
                                FftWindowType::Hanning,
                                FftWindowType::Hamming,
                                FftWindowType::FlatTop,
                            ]
                            .iter()
                            .for_each(|window_type| {
                                ui.selectable_value(
<<<<<<< HEAD
                                    &mut explorer.fft_window_type,
=======
                                    fft_window_type,
>>>>>>> f480f655
                                    *window_type,
                                    window_type.to_string(),
                                );
                            });
                        });
<<<<<<< HEAD
                    if fft_window_type_old != explorer.fft_window_type {
                        println!("changing type");
                        thread_communication
                            .config_tx
                            .send(ConfigCommand::SetFftWindowType(
                                explorer.fft_window_type.clone(),
                            ))
=======
                    if fft_window_type_old != *fft_window_type {
                        println!("changing type");
                        thread_communication
                            .config_tx
                            .send(ConfigCommand::SetFftWindowType(fft_window_type.clone()))
>>>>>>> f480f655
                            .unwrap();
                    }

                    ui.add_space(5.0);

<<<<<<< HEAD
                    match explorer.fft_window_type {
=======
                    match fft_window_type {
>>>>>>> f480f655
                        FftWindowType::AdaptedBlackman => {
                            apply_adapted_blackman_window(
                                &mut p.view_mut(),
                                &t,
<<<<<<< HEAD
                                &explorer.fft_bounds[0],
                                &explorer.fft_bounds[1],
=======
                                &fft_bounds[0],
                                &fft_bounds[1],
>>>>>>> f480f655
                            );
                        }
                        FftWindowType::Blackman => apply_blackman(&mut p.view_mut(), &t),
                        FftWindowType::Hanning => apply_hanning(&mut p.view_mut(), &t),
                        FftWindowType::Hamming => apply_hamming(&mut p.view_mut(), &t),
                        FftWindowType::FlatTop => apply_flat_top(&mut p.view_mut(), &t),
                    }

                    for i in 0..t.len() {
                        window_vals.push([t[i] as f64, p[i] as f64]);
                    }
                    let fft_window_plot = Plot::new("FFT Window")
                        .include_y(0.0)
                        .include_y(1.0)
                        .allow_drag(false)
                        .allow_zoom(false)
                        .allow_scroll(false)
                        .set_margin_fraction(Vec2 { x: 0.0, y: 0.05 })
                        .height(100.0)
                        .width(right_panel_width * 0.9);
                    ui.vertical_centered(|ui| {
                        fft_window_plot.show(ui, |window_plot_ui| {
                            window_plot_ui.line(
                                Line::new(PlotPoints::from(window_vals))
                                    .color(egui::Color32::RED)
                                    .style(LineStyle::Solid)
                                    .name("Window"),
                            );
                            window_plot_ui.vline(
<<<<<<< HEAD
                                VLine::new(
                                    data.time.first().unwrap_or(&1000.0) + explorer.fft_bounds[0],
                                )
                                .stroke(Stroke::new(1.0, egui::Color32::GRAY))
                                .name("Lower Bound"),
                            );
                            window_plot_ui.vline(
                                VLine::new(
                                    data.time.last().unwrap_or(&1050.0) - explorer.fft_bounds[1],
                                )
                                .stroke(Stroke::new(1.0, egui::Color32::GRAY))
                                .name("Upper Bound"),
=======
                                VLine::new(data.time.first().unwrap_or(&1000.0) + fft_bounds[0])
                                    .stroke(Stroke::new(1.0, egui::Color32::GRAY))
                                    .name("Lower Bound"),
                            );
                            window_plot_ui.vline(
                                VLine::new(data.time.last().unwrap_or(&1050.0) - fft_bounds[1])
                                    .stroke(Stroke::new(1.0, egui::Color32::GRAY))
                                    .name("Upper Bound"),
>>>>>>> f480f655
                            );
                        });
                    });

                    let range =
                        data.time.last().unwrap_or(&1050.0) - data.time.first().unwrap_or(&1000.0);

                    let slider_changed = ui.horizontal(|ui| {
                        let right_offset = 0.09 * right_panel_width;
                        let left_offset = 0.01 * right_panel_width;
                        ui.add_space(left_offset);
                        // Display slider, linked to the same range as the plot
<<<<<<< HEAD
                        let mut fft_lower_bound = explorer.fft_bounds[0];
                        let mut fft_upper_bound = range - explorer.fft_bounds[1];
=======
                        let mut fft_lower_bound = fft_bounds[0];
                        let mut fft_upper_bound = range - fft_bounds[1];
>>>>>>> f480f655

                        let slider = ui
                            .add(
                                DoubleSlider::new(
                                    &mut fft_lower_bound,
                                    &mut fft_upper_bound,
                                    0.0..=range,
                                )
                                .zoom_factor(2.0)
                                .scroll_factor(0.005)
                                .separation_distance(2.0)
                                .invert_highlighting(true)
                                .width(right_panel_width - left_offset - right_offset),
                            )
                            .on_hover_text(egui::RichText::new(format!(
                                "{} Scroll and Zoom to adjust the sliders. Double Click to reset.",
                                egui_phosphor::regular::INFO
                            )));
                        let slider_changed = slider.changed();
                        if slider.double_clicked() {
                            fft_lower_bound = 1.0;
                            fft_upper_bound = range - 7.0;
                        }
<<<<<<< HEAD
                        explorer.fft_bounds = [fft_lower_bound, range - fft_upper_bound];
=======
                        *fft_bounds = [fft_lower_bound, range - fft_upper_bound];
>>>>>>> f480f655
                        slider_changed
                    });

                    ui.horizontal(|ui| {
<<<<<<< HEAD
                        let val1_changed = ui
                            .add(DragValue::new(&mut explorer.fft_bounds[0]))
                            .changed();

                        ui.add_space(0.75 * right_panel_width);

                        let val2_changed = ui
                            .add(DragValue::new(&mut explorer.fft_bounds[1]))
                            .changed();
=======
                        let val1_changed = ui.add(DragValue::new(&mut fft_bounds[0])).changed();

                        ui.add_space(0.75 * right_panel_width);

                        let val2_changed = ui.add(DragValue::new(&mut fft_bounds[1])).changed();
>>>>>>> f480f655

                        if slider_changed.inner || val1_changed || val2_changed {
                            thread_communication
                                .config_tx
<<<<<<< HEAD
                                .send(ConfigCommand::SetFFTWindowLow(explorer.fft_bounds[0]))
                                .unwrap();
                            thread_communication
                                .config_tx
                                .send(ConfigCommand::SetFFTWindowHigh(explorer.fft_bounds[1]))
=======
                                .send(ConfigCommand::SetFFTWindowLow(fft_bounds[0]))
                                .unwrap();
                            thread_communication
                                .config_tx
                                .send(ConfigCommand::SetFFTWindowHigh(fft_bounds[1]))
>>>>>>> f480f655
                                .unwrap();
                        }
                    });
                });
                ui.separator();
                ui.add_space(10.0);

                ui.heading("Frequency Domain Filter:");

                ui.vertical(|ui| {
                    if !thread_communication.gui_settings.filter_ui_active {
                        ui.disable();
                    }

                    let spectrum_vals: Vec<[f64; 2]> = data
                        .frequencies
                        .iter()
                        .zip(data.signal_1_fft.iter())
                        .map(|(x, y)| {
                            let mut fft;
                            if thread_communication.gui_settings.log_plot {
                                fft = (*y + 1.0).log(E);
                            } else {
                                fft = *y;
                            }
                            if fft < 0.0 {
                                fft = 0.0;
                            }
                            [*x as f64, fft as f64]
                        })
                        .collect();
                    let max = spectrum_vals
                        .iter()
                        .fold(f64::NEG_INFINITY, |ai, &bi| ai.max(bi[1]));

                    let mut filter_vals: Vec<[f64; 2]> = Vec::new();
                    let filter_f: Vec<f64> = linspace::<f64>(0.0, 10.0, data.time.len()).collect();
                    for fi in filter_f {
                        let a = if fi >= filter_bounds[0] as f64 && fi <= filter_bounds[1] as f64 {
                            max
                        } else {
<<<<<<< HEAD
                            fft = *y;
                        }
                        if fft < 0.0 {
                            fft = 0.0;
                        }
                        [*x as f64, fft as f64]
                    })
                    .collect();
                let max = spectrum_vals
                    .iter()
                    .fold(f64::NEG_INFINITY, |ai, &bi| ai.max(bi[1]));

                let mut filter_vals: Vec<[f64; 2]> = Vec::new();
                let filter_f: Vec<f64> = linspace::<f64>(0.0, 10.0, data.time.len()).collect();
                for fi in filter_f {
                    let a = if fi >= explorer.filter_bounds[0] as f64
                        && fi <= explorer.filter_bounds[1] as f64
                    {
                        max
                    } else {
                        0.0
                    };
                    filter_vals.push([fi, a]);
                }

                let window_plot = Plot::new("FFT Filter")
                    .include_x(0.0)
                    .include_x(10.0)
                    .include_y(0.0)
                    .allow_drag(false)
                    .allow_zoom(false)
                    .allow_scroll(false)
                    .set_margin_fraction(Vec2 { x: 0.0, y: 0.05 })
                    .height(100.0)
                    .width(right_panel_width * 0.9);
                ui.vertical_centered(|ui| {
                    window_plot.show(ui, |window_plot_ui| {
                        window_plot_ui.line(
                            Line::new(PlotPoints::from(spectrum_vals))
                                .color(egui::Color32::RED)
                                .style(LineStyle::Solid)
                                .name("Spectrum"),
                        );
                        window_plot_ui.line(
                            Line::new(PlotPoints::from(filter_vals))
                                .color(egui::Color32::BLUE)
                                .style(LineStyle::Solid)
                                .name("Filter"),
                        );
                        window_plot_ui.vline(
                            VLine::new(explorer.filter_bounds[0])
                                .stroke(Stroke::new(1.0, egui::Color32::GRAY))
                                .name("Filter Lower Bound"),
                        );
                        window_plot_ui.vline(
                            VLine::new(explorer.filter_bounds[1])
                                .stroke(Stroke::new(1.0, egui::Color32::GRAY))
                                .name("Filter Upper Bound"),
                        );
=======
                            0.0
                        };
                        filter_vals.push([fi, a]);
                    }

                    let window_plot = Plot::new("FFT Filter")
                        .include_x(0.0)
                        .include_x(10.0)
                        .include_y(0.0)
                        .allow_drag(false)
                        .allow_zoom(false)
                        .allow_scroll(false)
                        .set_margin_fraction(Vec2 { x: 0.0, y: 0.05 })
                        .height(100.0)
                        .width(right_panel_width * 0.9);
                    ui.vertical_centered(|ui| {
                        window_plot.show(ui, |window_plot_ui| {
                            window_plot_ui.line(
                                Line::new(PlotPoints::from(spectrum_vals))
                                    .color(egui::Color32::RED)
                                    .style(LineStyle::Solid)
                                    .name("Spectrum"),
                            );
                            window_plot_ui.line(
                                Line::new(PlotPoints::from(filter_vals))
                                    .color(egui::Color32::BLUE)
                                    .style(LineStyle::Solid)
                                    .name("Filter"),
                            );
                            window_plot_ui.vline(
                                VLine::new(filter_bounds[0])
                                    .stroke(Stroke::new(1.0, egui::Color32::GRAY))
                                    .name("Filter Lower Bound"),
                            );
                            window_plot_ui.vline(
                                VLine::new(filter_bounds[1])
                                    .stroke(Stroke::new(1.0, egui::Color32::GRAY))
                                    .name("Filter Upper Bound"),
                            );
                        });
>>>>>>> f480f655
                    });

<<<<<<< HEAD
                let slider_changed = ui.horizontal(|ui| {
                    let right_offset = 0.09 * right_panel_width;
                    let left_offset = 0.01 * right_panel_width;
                    ui.add_space(left_offset);
                    // Display slider, linked to the same range as the plot
                    let mut filter_lower_bound = explorer.filter_bounds[0];
                    let mut filter_upper_bound = explorer.filter_bounds[1];

                    let slider = ui
                        .add(
                            DoubleSlider::new(
                                &mut filter_lower_bound,
                                &mut filter_upper_bound,
                                0.0..=10.0,
                            )
                            .zoom_factor(2.0)
                            .scroll_factor(0.005)
                            .separation_distance(0.05)
                            .width(right_panel_width - left_offset - right_offset),
                        )
                        .on_hover_text(egui::RichText::new(format!(
                            "{} Scroll and Zoom to adjust the sliders. Double Click to reset.",
                            egui_phosphor::regular::INFO
                        )));
                    let slider_changed = slider.changed();
                    if slider.double_clicked() {
                        filter_lower_bound = 0.0;
                        filter_upper_bound = 10.0;
                    }
                    explorer.filter_bounds = [filter_lower_bound, filter_upper_bound];
                    slider_changed
                });

                ui.horizontal(|ui| {
                    let val1_changed = ui
                        .add(DragValue::new(&mut explorer.filter_bounds[0]))
                        .changed();
=======
                    let slider_changed = ui.horizontal(|ui| {
                        let right_offset = 0.09 * right_panel_width;
                        let left_offset = 0.01 * right_panel_width;
                        ui.add_space(left_offset);
                        // Display slider, linked to the same range as the plot
                        let mut filter_lower_bound = filter_bounds[0];
                        let mut filter_upper_bound = filter_bounds[1];

                        let slider = ui
                            .add(
                                DoubleSlider::new(
                                    &mut filter_lower_bound,
                                    &mut filter_upper_bound,
                                    0.0..=10.0,
                                )
                                .zoom_factor(2.0)
                                .scroll_factor(0.005)
                                .separation_distance(0.05)
                                .width(right_panel_width - left_offset - right_offset),
                            )
                            .on_hover_text(egui::RichText::new(format!(
                                "{} Scroll and Zoom to adjust the sliders. Double Click to reset.",
                                egui_phosphor::regular::INFO
                            )));
                        let slider_changed = slider.changed();
                        if slider.double_clicked() {
                            filter_lower_bound = 0.0;
                            filter_upper_bound = 10.0;
                        }
                        *filter_bounds = [filter_lower_bound, filter_upper_bound];
                        slider_changed
                    });

                    ui.horizontal(|ui| {
                        let val1_changed = ui.add(DragValue::new(&mut filter_bounds[0])).changed();
>>>>>>> f480f655

                        ui.add_space(0.75 * right_panel_width);

<<<<<<< HEAD
                    let val2_changed = ui
                        .add(DragValue::new(&mut explorer.filter_bounds[1]))
                        .changed();

                    if slider_changed.inner || val1_changed || val2_changed {
                        thread_communication
                            .config_tx
                            .send(ConfigCommand::SetFFTFilterLow(explorer.filter_bounds[0]))
                            .unwrap();
                        thread_communication
                            .config_tx
                            .send(ConfigCommand::SetFFTFilterHigh(explorer.filter_bounds[1]))
                            .unwrap();
                    }
=======
                        let val2_changed = ui.add(DragValue::new(&mut filter_bounds[1])).changed();

                        if slider_changed.inner || val1_changed || val2_changed {
                            thread_communication
                                .config_tx
                                .send(ConfigCommand::SetFFTFilterLow(filter_bounds[0]))
                                .unwrap();
                            thread_communication
                                .config_tx
                                .send(ConfigCommand::SetFFTFilterHigh(filter_bounds[1]))
                                .unwrap();
                        }
                    });
>>>>>>> f480f655
                });

                ui.separator();
<<<<<<< HEAD
                ui.add_space(10.0);
                ui.vertical_centered(|ui| {
                    ui.heading("---------- iFFT ----------");
                });

                ui.add_space(10.0);

                ui.separator();
                ui.heading("Time Domain: ");

                
=======
                ui.heading("III. Time Filter: ");
                ui.vertical(|ui| {
                    if !thread_communication.gui_settings.filter_ui_active {
                        ui.disable();
                    }

                    let zoom_factor = 5.0;
                    let scroll_factor = 0.01;

                    let mut window_vals: Vec<[f64; 2]> = Vec::new();
                    for i in 0..data.time.len() {
                        window_vals.push([data.time[i] as f64, data.signal_1[i] as f64]);
                    }
                    let time_window_plot = Plot::new("Time Window")
                        .allow_drag(false)
                        .set_margin_fraction(Vec2 { x: 0.0, y: 0.05 })
                        .height(100.0)
                        .allow_scroll(false)
                        .allow_zoom(false)
                        .width(right_panel_width * 0.9);
                    let ui_response = ui.vertical_centered(|ui| {
                        time_window_plot.show(ui, |window_plot_ui| {
                            window_plot_ui.line(
                                Line::new(PlotPoints::from(window_vals))
                                    .color(egui::Color32::RED)
                                    .style(LineStyle::Solid)
                                    .name("Pulse"),
                            );
                            window_plot_ui.vline(
                                // TODO: adjust this
                                VLine::new(time_window[0])
                                    .stroke(Stroke::new(1.0, egui::Color32::GRAY))
                                    .name("Lower Bound"),
                            );
                            window_plot_ui.vline(
                                VLine::new(time_window[1])
                                    .stroke(Stroke::new(1.0, egui::Color32::GRAY))
                                    .name("Upper Bound"),
                            );
                        })
                    });

                    ui_response
                        .response
                        .on_hover_text(egui::RichText::new(format!(
                            "{} Scroll and Zoom to adjust the sliders.",
                            egui_phosphor::regular::INFO
                        )));
                    let plot_response = ui_response.inner;

                    let slider_changed = ui.horizontal(|ui| {
                        let right_offset = 0.09 * right_panel_width;
                        let left_offset = 0.01 * right_panel_width;
                        ui.add_space(left_offset);
                        // Display slider, linked to the same range as the plot
                        let mut time_window_lower_bound = time_window[0];
                        let mut time_window_upper_bound = time_window[1];
                        let lower = data.time.first().unwrap_or(&1000.0);
                        let upper = data.time.last().unwrap_or(&1050.0);
                        let slider = ui
                            .add(
                                DoubleSlider::new(
                                    &mut time_window_lower_bound,
                                    &mut time_window_upper_bound,
                                    *lower..=*upper,
                                )
                                .zoom_factor(zoom_factor)
                                .separation_distance(1.0)
                                .width(right_panel_width - left_offset - right_offset),
                            )
                            .on_hover_text(egui::RichText::new(format!(
                                "{} Scroll and Zoom to adjust the sliders. Double Click to reset.",
                                egui_phosphor::regular::INFO
                            )));
                        let slider_changed = slider.changed();
                        if slider.double_clicked() {
                            time_window_lower_bound = *lower;
                            time_window_upper_bound = *upper;
                        }
                        *time_window = [time_window_lower_bound, time_window_upper_bound];
                        slider_changed
                    });

                    ui.horizontal(|ui| {
                        let val1_changed = ui.add(DragValue::new(&mut time_window[0])).changed();

                        ui.add_space(0.75 * right_panel_width);

                        let val2_changed = ui.add(DragValue::new(&mut time_window[1])).changed();

                        if slider_changed.inner || val1_changed || val2_changed {
                            if time_window[0] == time_window[1] {
                                time_window[0] = *data.time.first().unwrap_or(&1000.0);
                                time_window[1] = *data.time.last().unwrap_or(&1050.0);
                            }
                            thread_communication
                                .config_tx
                                .send(ConfigCommand::SetTimeWindow(*time_window))
                                .unwrap();
                        }
                    });

                    let width = time_window[1] - time_window[0];
                    let first = *data.time.first().unwrap_or(&1000.0);
                    let last = *data.time.last().unwrap_or(&1050.0);

                    if ui.input(|i| i.key_pressed(egui::Key::ArrowRight)) && time_window[1] < last {
                        time_window[0] += 1.0;
                        time_window[1] = width + time_window[0];
                        thread_communication
                            .config_tx
                            .send(ConfigCommand::SetTimeWindow(*time_window))
                            .unwrap();
                    }

                    if ui.input(|i| i.key_pressed(egui::Key::ArrowLeft)) && time_window[0] > first {
                        time_window[0] -= 1.0;
                        time_window[1] = width + time_window[0];
                        thread_communication
                            .config_tx
                            .send(ConfigCommand::SetTimeWindow(*time_window))
                            .unwrap();
                    }

                    // scroll through time axis
                    if plot_response.response.hovered() {
                        let scroll_delta = ctx.input(|i| i.smooth_scroll_delta);
                        time_window[1] += scroll_delta.x * scroll_factor;
                        time_window[0] += scroll_delta.x * scroll_factor;

                        time_window[1] += scroll_delta.y * scroll_factor;
                        time_window[0] += scroll_delta.y * scroll_factor;
                        let zoom_delta = ctx.input(|i| i.zoom_delta() - 1.0);

                        time_window[1] += zoom_delta * zoom_factor;
                        time_window[0] -= zoom_delta * zoom_factor;

                        if scroll_delta != Vec2::ZERO || zoom_delta != 0.0 {
                            thread_communication
                                .config_tx
                                .send(ConfigCommand::SetTimeWindow(*time_window))
                                .unwrap();
                        }
                    }
                });
>>>>>>> f480f655

                // TODO: this does not yet work, since the values are lost and not stored.
                ui.style_mut().spacing.slider_width = 320.0;

                if let Ok(mut filters) = FILTER_REGISTRY.lock() {
                    let mut update_requested = false;
                    for filter in filters.iter_mut() {
                        if Utc::now().timestamp_millis()
                            - thread_communication.gui_settings.last_progress_bar_update
                            > 100
                        {
                            if let Some(progress) = thread_communication
                                .progress_lock
                                .get(&filter.config().name)
                            {
                                thread_communication.gui_settings.last_progress_bar_update =
                                    Utc::now().timestamp_millis();
                                if let Ok(progress) = progress.read() {
                                    if let Some(progress_entry) = thread_communication
                                        .gui_settings
                                        .progress_bars
                                        .get_mut(&filter.config().name)
                                    {
                                        *progress_entry = *progress;
                                        thread_communication.gui_settings.filter_ui_active =
                                            progress.is_none();
                                    }
                                }
                            }
                        }

                        ui.vertical(|ui| {
                            if !thread_communication.gui_settings.filter_ui_active {
                                ui.disable();
                            }

                            ui.separator();
                            ui.heading(filter.config().clone().name);
                            update_requested |= filter.ui(ui, thread_communication).changed();
                        });

                        if let Some(progress) = thread_communication
                            .gui_settings
                            .progress_bars
                            .get(&filter.config().name)
                        {
                            if let Some(p) = progress {
                                if *p > 0.0 {
                                    ui.output_mut(|o| o.cursor_icon = egui::CursorIcon::Wait);
                                    ui.horizontal(|ui| {
                                        ui.add(
                                            // TODO: fix the width!
                                            egui::ProgressBar::new(*p)
                                                .text(format!("{} %", (p * 100.0) as u8))
                                                .desired_width(*right_panel_width - 50.0),
                                        );
                                        if ui
                                            .button(format!("{}", egui_phosphor::regular::X_SQUARE))
                                            .on_hover_text("Abort the current calculation")
                                            .clicked()
                                        {
                                            thread_communication.abort_flag.store(true, Relaxed);
                                        }
                                    });
                                    ui.ctx().request_repaint();
                                } else {
                                    ui.output_mut(|o| o.cursor_icon = egui::CursorIcon::Default);
                                }
                            } else {
                                ui.output_mut(|o| o.cursor_icon = egui::CursorIcon::Default);
                            }
                        }
                    }
                    if update_requested {
                        thread_communication
                            .config_tx
                            .send(ConfigCommand::UpdateFilters)
                            .unwrap();
                    }
                }

                thread_communication.gui_settings.dark_mode = ui.visuals() == &Visuals::dark();
                ui.separator();
                ui.collapsing("Debug logs:", |ui| {
                    ui.set_height(175.0);
                    egui_logger::logger_ui().show(ui);
                });

                // let mut task_open = false;
                // if task_open {
                //     ui.output_mut(|o| o.cursor_icon = egui::CursorIcon::Wait);
                // } else {
                //     ui.output_mut(|o| o.cursor_icon = egui::CursorIcon::Default);
                // }

                ui.add_space(20.0);

                if ui
                    .button(format!("{} Settings", egui_phosphor::regular::GEAR_FINE))
                    .clicked()
                {
                    #[cfg(feature = "self_update")]
                    {
                        explorer.new_release = check_update();
                    }
                    explorer.settings_window_open = true;
                }
                if explorer.settings_window_open {
                    settings_window(ui.ctx(), explorer, thread_communication);
                }

                ui.add_space(5.0);
                ui.separator();

                let height = ui.available_size().y - 38.0 - 20.0;
                ui.add_space(height);
                ui.centered_and_justified(|ui| {
                    ui.add(
                        egui::Image::from_bytes("WP", explorer.wp)
                            .fit_to_exact_size(vec2(80.0, 38.0)),
                    );
                });
            });
        });
}<|MERGE_RESOLUTION|>--- conflicted
+++ resolved
@@ -9,16 +9,10 @@
 };
 use crate::update::check_update;
 use crate::DataPoint;
-<<<<<<< HEAD
+use chrono::Utc;
 use bevy_egui::egui;
 use bevy_egui::egui::panel::Side;
 use bevy_egui::egui::{vec2, DragValue, Stroke, Vec2, Visuals};
-=======
-use chrono::Utc;
-use eframe::egui;
-use eframe::egui::panel::Side;
-use eframe::egui::{vec2, DragValue, Stroke, Vec2, Visuals};
->>>>>>> f480f655
 use egui_double_slider::DoubleSlider;
 use egui_plot::{Line, LineStyle, Plot, PlotPoints, VLine};
 use itertools_num::linspace;
@@ -85,56 +79,6 @@
 
                         ui.style_mut().spacing.slider_width = 320.0;
 
-<<<<<<< HEAD
-                        if ui
-                            .add(egui::Slider::new(
-                                &mut thread_communication.gui_settings.down_scaling,
-                                1..=10,
-                            ))
-                            .changed()
-                        {
-                            explorer.pixel_selected.rect = vec![
-                                [
-                                    (explorer.pixel_selected.x as f64)
-                                        / thread_communication.gui_settings.down_scaling as f64,
-                                    (explorer.pixel_selected.y as f64)
-                                        / thread_communication.gui_settings.down_scaling as f64,
-                                ],
-                                [
-                                    (explorer.pixel_selected.x as f64)
-                                        / thread_communication.gui_settings.down_scaling as f64
-                                        + 1.0,
-                                    (explorer.pixel_selected.y as f64)
-                                        / thread_communication.gui_settings.down_scaling as f64,
-                                ],
-                                [
-                                    (explorer.pixel_selected.x as f64)
-                                        / thread_communication.gui_settings.down_scaling as f64
-                                        + 1.0,
-                                    (explorer.pixel_selected.y as f64)
-                                        / thread_communication.gui_settings.down_scaling as f64
-                                        + 1.0,
-                                ],
-                                [
-                                    (explorer.pixel_selected.x as f64)
-                                        / thread_communication.gui_settings.down_scaling as f64,
-                                    (explorer.pixel_selected.y as f64)
-                                        / thread_communication.gui_settings.down_scaling as f64
-                                        + 1.0,
-                                ],
-                                [
-                                    (explorer.pixel_selected.x as f64)
-                                        / thread_communication.gui_settings.down_scaling as f64,
-                                    (explorer.pixel_selected.y as f64)
-                                        / thread_communication.gui_settings.down_scaling as f64,
-                                ],
-                            ];
-                            if let Ok(mut s) = thread_communication.scaling_lock.write() {
-                                *s = thread_communication.gui_settings.down_scaling as u8;
-                            }
-                            if let Ok(mut write_guard) = thread_communication.pixel_lock.write() {
-                                *write_guard = explorer.pixel_selected.clone();
-=======
                         ui.vertical(|ui| {
                             if !thread_communication.gui_settings.filter_ui_active {
                                 ui.disable();
@@ -146,39 +90,39 @@
                                 ))
                                 .changed()
                             {
-                                pixel_selected.rect = vec![
+                                explorer.pixel_selected.rect = vec![
                                     [
-                                        (pixel_selected.x as f64)
+                                        (explorer.pixel_selected.x as f64)
                                             / thread_communication.gui_settings.down_scaling as f64,
-                                        (pixel_selected.y as f64)
+                                        (explorer.pixel_selected.y as f64)
                                             / thread_communication.gui_settings.down_scaling as f64,
                                     ],
                                     [
-                                        (pixel_selected.x as f64)
+                                        (explorer.pixel_selected.x as f64)
                                             / thread_communication.gui_settings.down_scaling as f64
                                             + 1.0,
-                                        (pixel_selected.y as f64)
+                                        (explorer.pixel_selected.y as f64)
                                             / thread_communication.gui_settings.down_scaling as f64,
                                     ],
                                     [
-                                        (pixel_selected.x as f64)
+                                        (explorer.pixel_selected.x as f64)
                                             / thread_communication.gui_settings.down_scaling as f64
                                             + 1.0,
-                                        (pixel_selected.y as f64)
+                                        (explorer.pixel_selected.y as f64)
                                             / thread_communication.gui_settings.down_scaling as f64
                                             + 1.0,
                                     ],
                                     [
-                                        (pixel_selected.x as f64)
+                                        (explorer.pixel_selected.x as f64)
                                             / thread_communication.gui_settings.down_scaling as f64,
-                                        (pixel_selected.y as f64)
+                                        (explorer.pixel_selected.y as f64)
                                             / thread_communication.gui_settings.down_scaling as f64
                                             + 1.0,
                                     ],
                                     [
-                                        (pixel_selected.x as f64)
+                                        (explorer.pixel_selected.x as f64)
                                             / thread_communication.gui_settings.down_scaling as f64,
-                                        (pixel_selected.y as f64)
+                                        (explorer.pixel_selected.y as f64)
                                             / thread_communication.gui_settings.down_scaling as f64,
                                     ],
                                 ];
@@ -187,19 +131,17 @@
                                 }
                                 if let Ok(mut write_guard) = thread_communication.pixel_lock.write()
                                 {
-                                    *write_guard = pixel_selected.clone();
+                                    *write_guard = explorer.pixel_selected.clone();
                                 }
                                 thread_communication
                                     .config_tx
                                     .send(ConfigCommand::SetDownScaling)
                                     .expect("unable to send config");
->>>>>>> f480f655
                             }
                         });
                     });
 
                 ui.separator();
-<<<<<<< HEAD
                 ui.heading("Time Domain: ");
 
                 ui.add_space(10.0);
@@ -209,15 +151,11 @@
                 ui.vertical_centered(|ui| {
                     ui.heading("---------- FFT ----------");
                 });
-                ui.collapsing("FFT Settings",|ui| {
-=======
-                ui.heading("I. FFT window bounds: ");
 
                 ui.vertical(|ui| {
                     if !thread_communication.gui_settings.filter_ui_active {
                         ui.disable();
                     }
->>>>>>> f480f655
                     if data.time.is_empty() {
                         data.time = (0..=((1050.0 - 1000.0) / 0.25) as usize)
                             .map(|i| 1000.0 + i as f32 * 0.25)
@@ -231,17 +169,10 @@
 
                     ui.add_space(5.0);
 
-<<<<<<< HEAD
                     let fft_window_type_old = explorer.fft_window_type.clone();
 
                     egui::ComboBox::from_id_salt("Window Type")
                         .selected_text(explorer.fft_window_type.to_string())
-=======
-                    let fft_window_type_old = fft_window_type.clone();
-
-                    egui::ComboBox::from_id_salt("Window Type")
-                        .selected_text(fft_window_type.to_string())
->>>>>>> f480f655
                         .width(80.0)
                         .show_ui(ui, |ui| {
                             [
@@ -254,17 +185,12 @@
                             .iter()
                             .for_each(|window_type| {
                                 ui.selectable_value(
-<<<<<<< HEAD
                                     &mut explorer.fft_window_type,
-=======
-                                    fft_window_type,
->>>>>>> f480f655
                                     *window_type,
                                     window_type.to_string(),
                                 );
                             });
                         });
-<<<<<<< HEAD
                     if fft_window_type_old != explorer.fft_window_type {
                         println!("changing type");
                         thread_communication
@@ -272,34 +198,18 @@
                             .send(ConfigCommand::SetFftWindowType(
                                 explorer.fft_window_type.clone(),
                             ))
-=======
-                    if fft_window_type_old != *fft_window_type {
-                        println!("changing type");
-                        thread_communication
-                            .config_tx
-                            .send(ConfigCommand::SetFftWindowType(fft_window_type.clone()))
->>>>>>> f480f655
                             .unwrap();
                     }
 
                     ui.add_space(5.0);
 
-<<<<<<< HEAD
                     match explorer.fft_window_type {
-=======
-                    match fft_window_type {
->>>>>>> f480f655
                         FftWindowType::AdaptedBlackman => {
                             apply_adapted_blackman_window(
                                 &mut p.view_mut(),
                                 &t,
-<<<<<<< HEAD
                                 &explorer.fft_bounds[0],
                                 &explorer.fft_bounds[1],
-=======
-                                &fft_bounds[0],
-                                &fft_bounds[1],
->>>>>>> f480f655
                             );
                         }
                         FftWindowType::Blackman => apply_blackman(&mut p.view_mut(), &t),
@@ -329,7 +239,6 @@
                                     .name("Window"),
                             );
                             window_plot_ui.vline(
-<<<<<<< HEAD
                                 VLine::new(
                                     data.time.first().unwrap_or(&1000.0) + explorer.fft_bounds[0],
                                 )
@@ -342,16 +251,6 @@
                                 )
                                 .stroke(Stroke::new(1.0, egui::Color32::GRAY))
                                 .name("Upper Bound"),
-=======
-                                VLine::new(data.time.first().unwrap_or(&1000.0) + fft_bounds[0])
-                                    .stroke(Stroke::new(1.0, egui::Color32::GRAY))
-                                    .name("Lower Bound"),
-                            );
-                            window_plot_ui.vline(
-                                VLine::new(data.time.last().unwrap_or(&1050.0) - fft_bounds[1])
-                                    .stroke(Stroke::new(1.0, egui::Color32::GRAY))
-                                    .name("Upper Bound"),
->>>>>>> f480f655
                             );
                         });
                     });
@@ -364,13 +263,8 @@
                         let left_offset = 0.01 * right_panel_width;
                         ui.add_space(left_offset);
                         // Display slider, linked to the same range as the plot
-<<<<<<< HEAD
                         let mut fft_lower_bound = explorer.fft_bounds[0];
                         let mut fft_upper_bound = range - explorer.fft_bounds[1];
-=======
-                        let mut fft_lower_bound = fft_bounds[0];
-                        let mut fft_upper_bound = range - fft_bounds[1];
->>>>>>> f480f655
 
                         let slider = ui
                             .add(
@@ -394,16 +288,11 @@
                             fft_lower_bound = 1.0;
                             fft_upper_bound = range - 7.0;
                         }
-<<<<<<< HEAD
                         explorer.fft_bounds = [fft_lower_bound, range - fft_upper_bound];
-=======
-                        *fft_bounds = [fft_lower_bound, range - fft_upper_bound];
->>>>>>> f480f655
                         slider_changed
                     });
 
                     ui.horizontal(|ui| {
-<<<<<<< HEAD
                         let val1_changed = ui
                             .add(DragValue::new(&mut explorer.fft_bounds[0]))
                             .changed();
@@ -413,30 +302,15 @@
                         let val2_changed = ui
                             .add(DragValue::new(&mut explorer.fft_bounds[1]))
                             .changed();
-=======
-                        let val1_changed = ui.add(DragValue::new(&mut fft_bounds[0])).changed();
-
-                        ui.add_space(0.75 * right_panel_width);
-
-                        let val2_changed = ui.add(DragValue::new(&mut fft_bounds[1])).changed();
->>>>>>> f480f655
 
                         if slider_changed.inner || val1_changed || val2_changed {
                             thread_communication
                                 .config_tx
-<<<<<<< HEAD
                                 .send(ConfigCommand::SetFFTWindowLow(explorer.fft_bounds[0]))
                                 .unwrap();
                             thread_communication
                                 .config_tx
                                 .send(ConfigCommand::SetFFTWindowHigh(explorer.fft_bounds[1]))
-=======
-                                .send(ConfigCommand::SetFFTWindowLow(fft_bounds[0]))
-                                .unwrap();
-                            thread_communication
-                                .config_tx
-                                .send(ConfigCommand::SetFFTWindowHigh(fft_bounds[1]))
->>>>>>> f480f655
                                 .unwrap();
                         }
                     });
@@ -471,25 +345,6 @@
                     let max = spectrum_vals
                         .iter()
                         .fold(f64::NEG_INFINITY, |ai, &bi| ai.max(bi[1]));
-
-                    let mut filter_vals: Vec<[f64; 2]> = Vec::new();
-                    let filter_f: Vec<f64> = linspace::<f64>(0.0, 10.0, data.time.len()).collect();
-                    for fi in filter_f {
-                        let a = if fi >= filter_bounds[0] as f64 && fi <= filter_bounds[1] as f64 {
-                            max
-                        } else {
-<<<<<<< HEAD
-                            fft = *y;
-                        }
-                        if fft < 0.0 {
-                            fft = 0.0;
-                        }
-                        [*x as f64, fft as f64]
-                    })
-                    .collect();
-                let max = spectrum_vals
-                    .iter()
-                    .fold(f64::NEG_INFINITY, |ai, &bi| ai.max(bi[1]));
 
                 let mut filter_vals: Vec<[f64; 2]> = Vec::new();
                 let filter_f: Vec<f64> = linspace::<f64>(0.0, 10.0, data.time.len()).collect();
@@ -538,51 +393,9 @@
                                 .stroke(Stroke::new(1.0, egui::Color32::GRAY))
                                 .name("Filter Upper Bound"),
                         );
-=======
-                            0.0
-                        };
-                        filter_vals.push([fi, a]);
-                    }
-
-                    let window_plot = Plot::new("FFT Filter")
-                        .include_x(0.0)
-                        .include_x(10.0)
-                        .include_y(0.0)
-                        .allow_drag(false)
-                        .allow_zoom(false)
-                        .allow_scroll(false)
-                        .set_margin_fraction(Vec2 { x: 0.0, y: 0.05 })
-                        .height(100.0)
-                        .width(right_panel_width * 0.9);
-                    ui.vertical_centered(|ui| {
-                        window_plot.show(ui, |window_plot_ui| {
-                            window_plot_ui.line(
-                                Line::new(PlotPoints::from(spectrum_vals))
-                                    .color(egui::Color32::RED)
-                                    .style(LineStyle::Solid)
-                                    .name("Spectrum"),
-                            );
-                            window_plot_ui.line(
-                                Line::new(PlotPoints::from(filter_vals))
-                                    .color(egui::Color32::BLUE)
-                                    .style(LineStyle::Solid)
-                                    .name("Filter"),
-                            );
-                            window_plot_ui.vline(
-                                VLine::new(filter_bounds[0])
-                                    .stroke(Stroke::new(1.0, egui::Color32::GRAY))
-                                    .name("Filter Lower Bound"),
-                            );
-                            window_plot_ui.vline(
-                                VLine::new(filter_bounds[1])
-                                    .stroke(Stroke::new(1.0, egui::Color32::GRAY))
-                                    .name("Filter Upper Bound"),
-                            );
-                        });
->>>>>>> f480f655
                     });
-
-<<<<<<< HEAD
+                });
+
                 let slider_changed = ui.horizontal(|ui| {
                     let right_offset = 0.09 * right_panel_width;
                     let left_offset = 0.01 * right_panel_width;
@@ -620,47 +433,9 @@
                     let val1_changed = ui
                         .add(DragValue::new(&mut explorer.filter_bounds[0]))
                         .changed();
-=======
-                    let slider_changed = ui.horizontal(|ui| {
-                        let right_offset = 0.09 * right_panel_width;
-                        let left_offset = 0.01 * right_panel_width;
-                        ui.add_space(left_offset);
-                        // Display slider, linked to the same range as the plot
-                        let mut filter_lower_bound = filter_bounds[0];
-                        let mut filter_upper_bound = filter_bounds[1];
-
-                        let slider = ui
-                            .add(
-                                DoubleSlider::new(
-                                    &mut filter_lower_bound,
-                                    &mut filter_upper_bound,
-                                    0.0..=10.0,
-                                )
-                                .zoom_factor(2.0)
-                                .scroll_factor(0.005)
-                                .separation_distance(0.05)
-                                .width(right_panel_width - left_offset - right_offset),
-                            )
-                            .on_hover_text(egui::RichText::new(format!(
-                                "{} Scroll and Zoom to adjust the sliders. Double Click to reset.",
-                                egui_phosphor::regular::INFO
-                            )));
-                        let slider_changed = slider.changed();
-                        if slider.double_clicked() {
-                            filter_lower_bound = 0.0;
-                            filter_upper_bound = 10.0;
-                        }
-                        *filter_bounds = [filter_lower_bound, filter_upper_bound];
-                        slider_changed
-                    });
-
-                    ui.horizontal(|ui| {
-                        let val1_changed = ui.add(DragValue::new(&mut filter_bounds[0])).changed();
->>>>>>> f480f655
 
                         ui.add_space(0.75 * right_panel_width);
 
-<<<<<<< HEAD
                     let val2_changed = ui
                         .add(DragValue::new(&mut explorer.filter_bounds[1]))
                         .changed();
@@ -675,25 +450,9 @@
                             .send(ConfigCommand::SetFFTFilterHigh(explorer.filter_bounds[1]))
                             .unwrap();
                     }
-=======
-                        let val2_changed = ui.add(DragValue::new(&mut filter_bounds[1])).changed();
-
-                        if slider_changed.inner || val1_changed || val2_changed {
-                            thread_communication
-                                .config_tx
-                                .send(ConfigCommand::SetFFTFilterLow(filter_bounds[0]))
-                                .unwrap();
-                            thread_communication
-                                .config_tx
-                                .send(ConfigCommand::SetFFTFilterHigh(filter_bounds[1]))
-                                .unwrap();
-                        }
-                    });
->>>>>>> f480f655
                 });
 
                 ui.separator();
-<<<<<<< HEAD
                 ui.add_space(10.0);
                 ui.vertical_centered(|ui| {
                     ui.heading("---------- iFFT ----------");
@@ -703,10 +462,6 @@
 
                 ui.separator();
                 ui.heading("Time Domain: ");
-
-                
-=======
-                ui.heading("III. Time Filter: ");
                 ui.vertical(|ui| {
                     if !thread_communication.gui_settings.filter_ui_active {
                         ui.disable();
@@ -851,7 +606,6 @@
                         }
                     }
                 });
->>>>>>> f480f655
 
                 // TODO: this does not yet work, since the values are lost and not stored.
                 ui.style_mut().spacing.slider_width = 320.0;
