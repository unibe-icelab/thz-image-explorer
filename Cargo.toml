[package]
name = "thz-image-explorer"
authors = ["Linus Leo Stöckli"]
version = "0.4.0"
edition = "2021"
description = "Explorer Software for THz TDS images."
license = "GPL-3.0"

[dependencies]
egui_extras = { version = "0.31", features = ["all_loaders"] }
egui-phosphor = "0.9.0"
egui_plot = "0.32"
egui_logger = { git = "https://github.com/hacknus/egui_logger", branch = "expose_logs" }
egui-theme-switch = { git = "https://github.com/hacknus/egui-theme-switch" }
egui_double_slider = "0.8.0"
bevy_egui = { version = "0.35.0", features = ["serde"] }
bevy = { version = "0.16", default-features = false, features = [
    "std",
    "async_executor",
    "animation",
    "bevy_animation",
    "bevy_asset",
    "bevy_color",
    "bevy_core_pipeline",
    "bevy_input_focus",
    "bevy_log",
    "bevy_render",
    "bevy_state",
    "bevy_text",
    "bevy_ui",
    "bevy_window",
    "bevy_winit",
    "custom_cursor",
    "default_font",
    "multi_threaded",
    "png",
    "dds",
    "jpeg",
    "ktx2",
    "zstd",
    "sysinfo_plugin",
    "x11",
] }
bevy_voxel_plot = { git = "https://github.com/hacknus/bevy_voxel_plot" }
<<<<<<< HEAD
bevy_panorbit_camera = { version = "0.26" }
bevy_framepace = "0.19.1"
=======
bevy_panorbit_camera = { version = "0.27" }
>>>>>>> c2eea969
crossbeam-channel = "0.5"
log = "0.4.22"
image = { version = "0.25", default-features = false, features = ["bmp", "jpeg", "gif", "png", "tiff", "rayon"] }
realfft = "3.4.0"
preferences = "2.0.0"
serde = { version = "1.0", features = ["derive"] }
ndarray = { version = "0.16", features = ["rayon", "serde"] }
ndarray-npy = { version = "0.9.1", features = ["npz"] }
dotthz = { version = "0.2", features = ["serde", "hdf5-sys-static"] }
home = "0.5.11"
self_update = { git = "https://github.com/hacknus/self_update", features = ["archive-zip", "compression-zip-deflate"], optional = true }
tempfile = { version = "3.15", optional = true }
reqwest = { version = "0.12", default-features = false, features = ["blocking", "json", "rustls-tls", "http2"], optional = true }
semver = { version = "1.0.24", optional = true }
filter_macros = { path = "filter_macros" }
cancellable_loops = { path = "cancellable_loops" }
ctor = "0.4"
once_cell = "1.21"
rayon = "1.10.0"
rustfft = "6.2.0"
num-complex = "0.4"
interp1d = "0.2.0"
chrono = "0.4"
num-traits = "0.2.19"
uuid = "1.17.0"
downcast-rs = "2.0.1"
vtkio = "0.7.0-rc1"

[target.'cfg(target_os = "macos")'.dependencies]
rfd = "0.15"
futures = "0.3.31"

[features]
default = ["self_update"]
self_update = ["dep:self_update", "tempfile", "reqwest", "semver"]

[package.metadata]
msrv = "1.87"

[package.metadata.bundle]
name = "THz Image Explorer"
identifier = "ch.unibe.thzimageexplorer"
icon = ["assets/icons/install.png"]
copyright = "Copyright (c) 2025, University of Bern, Space Research & Planetary Sciences, Linus Leo Stöckli."
category = "Developer Tool"
short_description = "Explorer Software for THz time domain images."
long_description = "THz Image Explorer is an application for THz time-domain image analysis, developed by the Planetary Imaging Group of the Space Science and Planetology Division at the University of Bern, Switzerland."
license = "GPL-3.0"
osx_minimum_system_version = "10.12"
osx_url_schemes = ["ch.unibe.thzimageexplorer"]
deb_depends = ["libclang-dev", "libgtk-3-dev", "libxcb-render0-dev", "libxcb-shape0-dev", "libxcb-xfixes0-dev", "libxkbcommon-dev", "libssl-dev"]
osx_info_plist_exts = ["assets/Info.ext.plist"]
osx_plugins = ["assets/DotTHzQLExtension.appex"]

[package.metadata.wix]
dbg-build = false
dbg-name = false
name = "THz Image Explorer"
product-name = "THz Image Explorer"
no-build = false
output = "target/wix/THzImageExplorerInstaller.msi"
product-icon = "assets/icons/icon.ico"

[profile.release]
debug = 1
opt-level = 3

[workspace]
resolver = "2"
members = ["cancellable_loops", "filter_macros"]<|MERGE_RESOLUTION|>--- conflicted
+++ resolved
@@ -42,12 +42,8 @@
     "x11",
 ] }
 bevy_voxel_plot = { git = "https://github.com/hacknus/bevy_voxel_plot" }
-<<<<<<< HEAD
-bevy_panorbit_camera = { version = "0.26" }
+bevy_panorbit_camera = { version = "0.27" }
 bevy_framepace = "0.19.1"
-=======
-bevy_panorbit_camera = { version = "0.27" }
->>>>>>> c2eea969
 crossbeam-channel = "0.5"
 log = "0.4.22"
 image = { version = "0.25", default-features = false, features = ["bmp", "jpeg", "gif", "png", "tiff", "rayon"] }
