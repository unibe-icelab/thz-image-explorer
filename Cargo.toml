[package]
name = "thz-image-explorer"
authors = ["Linus Leo Stöckli"]
version = "0.4.0"
edition = "2021"
description = "Explorer Software for THz TDS images."
license = "GPL-3.0"

[dependencies]
egui_extras = { version = "0.31", features = ["all_loaders"] }
egui-phosphor = "0.9.0"
egui_plot = "0.32"
egui_logger = { git = "https://github.com/hacknus/egui_logger", branch = "expose_logs" }
egui-theme-switch = { git = "https://github.com/hacknus/egui-theme-switch" }
<<<<<<< HEAD
egui-file-dialog = { git = "https://github.com/hacknus/egui-file-dialog", branch = "sort_by_metadata", features = ["information_view"] }
egui_double_slider = "0.8.0"
bevy_egui = { version = "0.35.0", features = ["serde"] }
=======
egui_double_slider = "0.8.0"
bevy_egui = { version = "0.34", features = ["serde"] }
>>>>>>> 4b28a1fb
bevy = { version = "0.16", default-features = false, features = [
    "std",
    "async_executor",
    "animation",
    "bevy_animation",
    "bevy_asset",
    "bevy_color",
    "bevy_core_pipeline",
    "bevy_input_focus",
    "bevy_log",
    "bevy_render",
    "bevy_state",
    "bevy_text",
    "bevy_ui",
    "bevy_window",
    "bevy_winit",
    "custom_cursor",
    "default_font",
    "multi_threaded",
    "png",
    "dds",
    "jpeg",
    "ktx2",
    "zstd",
    "sysinfo_plugin",
    "x11",
] }
bevy_voxel_plot = { git = "https://github.com/hacknus/bevy_voxel_plot" }
bevy_panorbit_camera = { version = "0.27" }
crossbeam-channel = "0.5"
log = "0.4.22"
image = { version = "0.25", default-features = false, features = ["bmp", "jpeg", "gif", "png", "tiff", "rayon"] }
realfft = "3.4.0"
preferences = "2.0.0"
serde = { version = "1.0", features = ["derive"] }
ndarray = { version = "0.16", features = ["rayon", "serde"] }
ndarray-npy = { version = "0.9.1", features = ["npz"] }
dotthz = { version = "0.2", features = ["serde", "hdf5-sys-static"] }
home = "0.5.11"
self_update = { git = "https://github.com/hacknus/self_update", features = ["archive-zip", "compression-zip-deflate"], optional = true }
tempfile = { version = "3.15", optional = true }
reqwest = { version = "0.12", default-features = false, features = ["blocking", "json", "rustls-tls", "http2"], optional = true }
semver = { version = "1.0.24", optional = true }
filter_macros = { path = "filter_macros" }
cancellable_loops = { path = "cancellable_loops" }
ctor = "0.4"
once_cell = "1.21"
rayon = "1.10.0"
rustfft = "6.2.0"
num-complex = "0.4"
interp1d = "0.2.0"
chrono = "0.4"
num-traits = "0.2.19"
uuid = "1.17.0"
downcast-rs = "2.0.1"
vtkio = "0.7.0-rc1"

[target.'cfg(not(target_os = "macos"))'.dependencies]
egui-file-dialog = { git = "https://github.com/hacknus/egui-file-dialog", branch = "sort_by_metadata", features = ["information_view"] }

[target.'cfg(target_os = "macos")'.dependencies]
rfd = "0.15"
futures = "0.3.31"

[features]
default = ["self_update"]
self_update = ["dep:self_update", "tempfile", "reqwest", "semver"]

[package.metadata]
msrv = "1.87"

[package.metadata.bundle]
name = "THz Image Explorer"
identifier = "ch.unibe.thzimageexplorer"
icon = ["assets/icons/install.png"]
copyright = "Copyright (c) 2025, University of Bern, Space Research & Planetary Sciences, Linus Leo Stöckli."
category = "Developer Tool"
short_description = "Explorer Software for THz time domain images."
long_description = "THz Image Explorer is an application for THz time-domain image analysis, developed by the Planetary Imaging Group of the Space Science and Planetology Division at the University of Bern, Switzerland."
license = "GPL-3.0"
osx_minimum_system_version = "10.12"
osx_url_schemes = ["ch.unibe.thzimageexplorer"]
deb_depends = ["libclang-dev", "libgtk-3-dev", "libxcb-render0-dev", "libxcb-shape0-dev", "libxcb-xfixes0-dev", "libxkbcommon-dev", "libssl-dev"]
osx_info_plist_exts = ["assets/Info.ext.plist"]
osx_plugins = ["assets/DotTHzQLExtension.appex"]

[package.metadata.wix]
dbg-build = false
dbg-name = false
name = "THz Image Explorer"
no-build = false
output = "target/wix/THzImageExplorerInstaller.msi"

[profile.release]
debug = 1
opt-level = 3

[workspace]
resolver = "2"
members = ["cancellable_loops", "filter_macros"]<|MERGE_RESOLUTION|>--- conflicted
+++ resolved
@@ -12,14 +12,8 @@
 egui_plot = "0.32"
 egui_logger = { git = "https://github.com/hacknus/egui_logger", branch = "expose_logs" }
 egui-theme-switch = { git = "https://github.com/hacknus/egui-theme-switch" }
-<<<<<<< HEAD
-egui-file-dialog = { git = "https://github.com/hacknus/egui-file-dialog", branch = "sort_by_metadata", features = ["information_view"] }
 egui_double_slider = "0.8.0"
 bevy_egui = { version = "0.35.0", features = ["serde"] }
-=======
-egui_double_slider = "0.8.0"
-bevy_egui = { version = "0.34", features = ["serde"] }
->>>>>>> 4b28a1fb
 bevy = { version = "0.16", default-features = false, features = [
     "std",
     "async_executor",
@@ -77,9 +71,6 @@
 downcast-rs = "2.0.1"
 vtkio = "0.7.0-rc1"
 
-[target.'cfg(not(target_os = "macos"))'.dependencies]
-egui-file-dialog = { git = "https://github.com/hacknus/egui-file-dialog", branch = "sort_by_metadata", features = ["information_view"] }
-
 [target.'cfg(target_os = "macos")'.dependencies]
 rfd = "0.15"
 futures = "0.3.31"
