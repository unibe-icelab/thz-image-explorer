//! This module implements the graphical user interface (GUI) for the THz image explorer application.
//!
//! It provides structures and methods to manage user interactions, graphical settings,
//! file operations, and visualization panels for signal and image processing.

use crate::config::ThreadCommunication;
use crate::data_container::{DataPoint, ScannedImageFilterData, ScannedImageFrequencyDomain, ScannedImageTimeDomain};
use crate::filters::filter::{FilterDomain, FILTER_REGISTRY};
use crate::filters::psf::PSF;
use crate::gui::center_panel::center_panel;
use crate::gui::left_panel::left_panel;
use crate::gui::matrix_plot::{ImageState, SelectedPixel};
use crate::gui::right_panel::right_panel;
use crate::gui::threed_plot::{CameraInputAllowed, OpacityThreshold, RenderImage, SceneVisibility};
use crate::math_tools::FftWindowType;
use bevy::prelude::*;
use bevy_egui::egui::ThemePreference;
use bevy_egui::{egui, EguiContexts};
use bevy_voxel_plot::InstanceMaterialData;
use core::f64;
use dotthz::DotthzFile;
<<<<<<< HEAD
=======
use eframe::egui::ThemePreference;
use eframe::{egui, Storage};
>>>>>>> f480f655
use egui_file_dialog::information_panel::InformationPanel;
use egui_file_dialog::FileDialog;
use egui_plot::PlotPoint;
use home::home_dir;
use self_update::update::Release;
use serde::{Deserialize, Serialize};
<<<<<<< HEAD
use std::fmt::{Display, Formatter};
use std::path::PathBuf;
use std::sync::Arc;
=======
use std::collections::HashMap;
use std::fmt::{Display, Formatter};
use std::path::PathBuf;
use std::sync::Arc;

use crate::config::GuiThreadCommunication;
use crate::data_container::DataPoint;
use crate::filters::psf::PSF;
use crate::gui::center_panel::center_panel;
use crate::gui::left_panel::left_panel;
use crate::gui::matrix_plot::SelectedPixel;
use crate::gui::right_panel::right_panel;
use crate::math_tools::FftWindowType;
use crate::APP_INFO;
>>>>>>> f480f655

/// Represents the state of the file dialog for opening, saving, or working with PSF files.
#[derive(Clone)]
pub enum FileDialogState {
    /// File dialog is set to open a generic file.
    Open,
    /// File dialog is set to open a reference file.
    OpenRef,
    /// File dialog is set to open a PSF file.
    OpenPSF,
    /// File dialog is set to save a file.
    #[allow(dead_code)]
    Save,
    /// File dialog is not active.
    None,
}

#[derive(Serialize, Deserialize, Clone, Debug, PartialEq)]
pub enum Tab {
    Pulse,
    RefractiveIndex,
    ThreeD,
}

impl Display for Tab {
    fn fmt(&self, f: &mut Formatter<'_>) -> std::fmt::Result {
        match self {
            Tab::Pulse => {
                write!(f, "Pulse")
            }
            Tab::RefractiveIndex => {
                write!(f, "Refractive Index")
            }
            Tab::ThreeD => {
                write!(f, "3D")
            }
        }
    }
}

impl Tab {
    pub fn to_arr(&self) -> [bool; 3] {
        match self {
            Tab::Pulse => [true, false, false],
            Tab::RefractiveIndex => [false, true, false],
            Tab::ThreeD => [false, false, true],
        }
    }
}

/// Contains the GUI settings and user preferences for the application.
///
/// This structure manages settings such as theme mode, visibility preferences for plots,
/// file paths, resolution parameters, and debug options.
///
/// # Fields
/// - `selected_path`: The currently selected file path.
/// - `log_plot`: Whether log scale for plots is enabled.
/// - `down_scaling`: Downscaling factor for visualizations.
/// - `normalize_fft`: Whether FFT results are normalized.
/// - `signal_1_visible`: Visibility of Signal 1.
/// - `avg_signal_1_visible`: Visibility of averaged Signal 1.
/// - `filtered_signal_1_visible`: Visibility of the filtered Signal 1.
/// - `water_lines_visible`: Visibility of water vapor lines.
/// - `phases_visible`: Visibility of phase information.
/// - `frequency_resolution_temp`: Temporary frequency resolution parameter.
/// - `frequency_resolution`: Finalized frequency resolution parameter.
/// - `advanced_settings_window`: Whether advanced settings are open.
/// - `debug`: Debugging mode status.
/// - `dark_mode`: Flag for enabling/disabling dark mode.
/// - `x`, `y`: GUI dimensions.
/// - `theme_preference`: User's theme preference (e.g., dark, light, or system).
/// - `beam_shape`: Coordinates of the beam shape.
/// - `beam_shape_path`: File path for the beam shape data.
/// - `psf`: The point spread function represented as a 2D array.
#[derive(Serialize, Deserialize, PartialEq, Debug, Clone, Resource)]
pub struct GuiSettingsContainer {
    pub selected_path: PathBuf,
    pub log_plot: bool,
    pub down_scaling: usize,
    pub normalize_fft: bool,
    pub signal_1_visible: bool,
    pub avg_signal_1_visible: bool,
    pub filtered_signal_1_visible: bool,
    pub water_lines_visible: bool,
    pub phases_visible: bool,
    pub frequency_resolution_temp: f32,
    pub frequency_resolution: f32,
    pub advanced_settings_window: bool,
    pub debug: bool,
    pub dark_mode: bool,
    pub meta_data_edit: bool,
    pub meta_data_unlocked: bool,
    pub x: f32,
    pub y: f32,
    pub tab: Tab,
    pub chart_pitch: f32,
    pub chart_yaw: f32,
    pub chart_scale: f32,
    pub chart_pitch_vel: f32,
    pub chart_yaw_vel: f32,
<<<<<<< HEAD
    pub opacity_threshold: f32,
=======
    pub last_progress_bar_update: i64,
    pub progress_bars: HashMap<String, Option<f32>>,
    pub filter_ui_active: bool,
>>>>>>> f480f655
    pub theme_preference: ThemePreference,
    pub beam_shape: Vec<[f64; 2]>,
    pub beam_shape_path: PathBuf,
    pub psf: PSF,
}

impl GuiSettingsContainer {
    /// Creates a new `GuiSettingsContainer` with default values.
    ///
    /// Default values include:
    /// - Dark mode enabled.
    /// - Log plot enabled.
    /// - Advanced settings window disabled.
    /// - Default file paths set to the user's home directory or `/`.
    pub fn new() -> GuiSettingsContainer {
        GuiSettingsContainer {
            selected_path: home_dir().unwrap_or_else(|| PathBuf::from("/")),
            log_plot: true,
            down_scaling: 1,
            normalize_fft: false,
            signal_1_visible: true,
            avg_signal_1_visible: false,
            filtered_signal_1_visible: false,
            water_lines_visible: false,
            phases_visible: false,
            frequency_resolution_temp: 0.001,
            frequency_resolution: 0.001,
            advanced_settings_window: false,
            debug: true,
            dark_mode: true,
            meta_data_edit: false,
            meta_data_unlocked: false,
            x: 1600.0,
            y: 900.0,
            chart_pitch: 0.3,
            chart_yaw: 0.9,
            chart_scale: 0.9,
            chart_pitch_vel: 0.0,
            chart_yaw_vel: 0.0,
<<<<<<< HEAD
            opacity_threshold: 0.1,
=======
            last_progress_bar_update: 0,
            progress_bars: HashMap::new(),
            filter_ui_active: true,
>>>>>>> f480f655
            theme_preference: ThemePreference::System,
            beam_shape: vec![],
            beam_shape_path: home_dir().unwrap_or_else(|| PathBuf::from("/")),
            psf: PSF::default(),
            tab: Tab::Pulse,
        }
    }
}

pub fn update_gui(
    mut scene_visibility: ResMut<SceneVisibility>,
    mut meshes: ResMut<Assets<Mesh>>,
    mut query: Query<(&mut InstanceMaterialData, &mut Mesh3d)>,
    cube_preview_image: Res<RenderImage>,
    mut contexts: EguiContexts,
    mut explorer: NonSendMut<THzImageExplorer>,
    mut image_state: Local<ImageState>,
    mut opacity_threshold: ResMut<OpacityThreshold>,
    mut cam_input: ResMut<CameraInputAllowed>,
    mut thread_communication: ResMut<ThreadCommunication>,
) {
    if thread_communication.gui_settings.tab != Tab::ThreeD {
        if let Ok((mut instance_data, _)) = query.single_mut() {
            instance_data.instances.clear();
        }
    }

    scene_visibility.0 = thread_communication.gui_settings.tab == Tab::ThreeD;

    let cube_preview_texture_id = contexts.image_id(&cube_preview_image).unwrap();

    let ctx = contexts.ctx_mut();

    let left_panel_width = 300.0;
    let right_panel_width = 500.0;

    center_panel(
        &mut meshes,
        &mut query,
        &cube_preview_texture_id,
        &ctx,
        &right_panel_width,
        &left_panel_width,
        &mut explorer,
        &mut opacity_threshold,
        &mut cam_input,
        &mut thread_communication,
    );

    left_panel(
        ctx,
        &mut explorer,
        &left_panel_width,
        &mut image_state,
        &mut thread_communication,
    );

    right_panel(
        ctx,
        &mut explorer,
        &right_panel_width,
        &mut thread_communication,
    );

    thread_communication.gui_settings.x = ctx.used_size().x;
    thread_communication.gui_settings.y = ctx.used_size().y;
}

/// Main application struct for the THz Image Explorer GUI.
///
/// This struct manages application state, handles GUI components, file dialogs,
/// and communication with other threads. It contains configuration options for
/// visualizations and includes methods for rendering the main GUI panels.
///
/// # Fields
/// - `fft_bounds`: Bounds for the FFT visualization.
/// - `fft_window_type`: Selected FFT window type.
/// - `filter_bounds`: Bounds for filter application.
/// - `time_window`: Time window for analysis.
/// - `pixel_selected`: Struct representing the currently selected pixel in the image.
/// - `val`: Coordinates of the current plot point.
/// - `mid_point`: Midpoint value for certain calculations.
/// - `bw`: Boolean for enabling black-and-white mode.
/// - `water_vapour_lines`: Preloaded water vapor line frequencies for reference plots.
/// - `wp`: An image object used in the right panel.
/// - `data`: Contains the experiment or scan data.
/// - `file_dialog_state`: Current state of the file dialog.
/// - `file_dialog`: Instance of the file dialog used for file operations.
/// - `information_panel`: Instance of the file information panel.
/// - `other_files`: List of other detected files for the file dialog.
/// - `selected_file_name`: Name of the currently selected file.
/// - `scroll_to_selection`: Boolean to indicate whether to scroll to the file selection.
/// - `thread_communication`: Shared thread communication object for GUI interactions.
/// - `settings_window_open`: Boolean indicating whether the settings window is open.
/// - `update_text`: Text displayed for updates.
/// - `new_release`: Optional field for new software updates (only used with "self_update" feature).
pub struct THzImageExplorer {
    pub(crate) cut_off: [f32; 2],
    pub(crate) fft_bounds: [f32; 2],
    pub(crate) fft_window_type: FftWindowType,
    pub(crate) filter_bounds: [f32; 2],
    pub(crate) time_window: [f32; 2],
    pub(crate) pixel_selected: SelectedPixel,
    pub(crate) val: PlotPoint,
    pub(crate) mid_point: f32,
    pub(crate) bw: bool,
    pub(crate) water_vapour_lines: Vec<f64>,
    pub(crate) wp: &'static [u8],
    pub(crate) data: DataPoint,
    pub(crate) file_dialog_state: FileDialogState,
    pub(crate) file_dialog: FileDialog,
    pub(crate) information_panel: InformationPanel,
    pub(crate) other_files: Vec<PathBuf>,
    pub(crate) selected_file_name: String,
    pub(crate) scroll_to_selection: bool,
    pub(crate) settings_window_open: bool,
    pub(crate) update_text: String,
    /// Data for the filters in time domain before FFT
    pub(crate) time_domain_data_1: Vec<ScannedImageTimeDomain>,
    /// Data for the filters in frequency domain after FFT and before iFFT
    pub(crate) frequency_domain_data: Vec<ScannedImageFrequencyDomain>,
    /// Data for the filters in time domain after FFT/iFFT
    pub(crate) time_domain_data_2: Vec<ScannedImageTimeDomain>,
    /// Maps the filter indices to the corresponding input data indices in time domain before FFT
    /// Note that the output will always be saved in the corresponding index in the data Vec.
    pub(crate) time_domain_filter_mapping_1: Vec<(usize, usize)>,
    /// Maps the filter indices to the corresponding input data indices in frequency domain after FFT and before iFFT
    /// Note that the output will always be saved in the corresponding index in the data Vec.
    pub(crate) frequency_domain_filter_mapping: Vec<(usize, usize)>,
    /// Maps the filter indices to the corresponding input data indices in time domain after FFT
    /// Note that the output will always be saved in the corresponding index in the data Vec.
    pub(crate) time_domain_filter_mapping_2: Vec<(usize, usize)>,

    pub(crate) filter_data: Vec<ScannedImageFilterData>,

    pub(crate) filter_mapping: Vec<(usize, usize)>,
    
    #[cfg(feature = "self_update")]
    pub(crate) new_release: Option<Release>,
}

impl THzImageExplorer {
    /// Creates a new instance of `THzImageExplorer`.
    ///
    /// # Arguments
    /// - `cc`: The creation context for the application instance.
    /// - `thread_communication`: An instance of `ThreadCommunication` for managing
    ///   threaded GUI settings.
    ///
    /// # Returns
    /// A new `THzImageExplorer` struct with default settings and preloaded water vapor lines.
    #[allow(clippy::too_many_arguments)]
    pub fn new(thread_communication: ThreadCommunication) -> Self {
        let mut water_vapour_lines: Vec<f64> = Vec::new();
        let buffered = include_str!("../../resources/water_lines.csv");
        for line in buffered.lines() {
            water_vapour_lines.push(line.trim().parse().unwrap());
        }

        let mut file_dialog = FileDialog::default()
            //.initial_directory(PathBuf::from("/path/to/app"))
            .default_file_name("measurement.thz")
            .default_size([600.0, 400.0])
            // .add_quick_access("Project", |s| {
            //     s.add_path("☆  Examples", "examples");
            //     s.add_path("📷  Media", "media");
            //     s.add_path("📂  Source", "src");
            // })
            .set_file_icon(
                "🖹",
                Arc::new(|path| path.extension().unwrap_or_default().to_ascii_lowercase() == "md"),
            )
            .set_file_icon(
                "",
                Arc::new(|path| {
                    path.file_name().unwrap_or_default().to_ascii_lowercase() == ".gitignore"
                }),
            )
            .add_file_filter(
                "dotTHz files",
                Arc::new(|p| p.extension().unwrap_or_default().to_ascii_lowercase() == "thz"),
            )
            .add_file_filter(
                "npy files",
                Arc::new(|p| p.extension().unwrap_or_default().to_ascii_lowercase() == "npy"),
            )
            .add_file_filter(
                "npz files",
                Arc::new(|p| p.extension().unwrap_or_default().to_ascii_lowercase() == "npz"),
            )
            .add_file_filter(
                "CSV files",
                Arc::new(|p| p.extension().unwrap_or_default().to_ascii_lowercase() == "csv"),
            )
            .initial_directory(thread_communication.gui_settings.selected_path.clone())
            //.default_file_filter("dotTHz files")
            ;
        // TODO: fix this!!
        // // Load the persistent data of the file dialog.
        // // Alternatively, you can also use the `FileDialog::storage` builder method.
        // if let Some(storage) = cc.storage {
        //     *file_dialog.storage_mut() =
        //         eframe::get_value(storage, "file_dialog_storage").unwrap_or_default()
        // }

        let mut time_domain_data_1 = vec![];
        let mut frequency_domain_data = vec![];
        let mut time_domain_data_2 = vec![];
        let mut time_domain_filter_mapping_1 = vec![];
        let mut frequency_domain_filter_mapping = vec![];
        let mut time_domain_filter_mapping_2 = vec![];


        let mut filter_mapping = vec![];
        let mut filter_data = vec![];

        // populate with standard / empty values
        if let Ok(mut filters) = FILTER_REGISTRY.lock() {
            for (i, filter) in filters.iter_mut().enumerate() {
                filter_data.push(ScannedImageFilterData::default());
                filter_mapping.push((i, i));
                match filter.as_ref().config().domain {
                    FilterDomain::TimeBeforeFFT => {
                        time_domain_data_1.push(ScannedImageTimeDomain::default());
                        time_domain_filter_mapping_1.push((i, i));
                    }
                    FilterDomain::Frequency => {
                        frequency_domain_data.push(ScannedImageFrequencyDomain::default());
                        frequency_domain_filter_mapping.push((i, i));
                    }
                    FilterDomain::TimeAfterFFT => {
                        time_domain_data_2.push(ScannedImageTimeDomain::default());
                        time_domain_filter_mapping_2.push((i, i));
                    }
                }
            }
        }
        Self {
            water_vapour_lines,
            wp: include_bytes!("../../images/WP-Logo.png"),
            data: DataPoint::default(),
            file_dialog_state: FileDialogState::None,
            file_dialog,
            information_panel: InformationPanel::default()
                .add_file_preview("csv", |ui, item| {
                    ui.label("CSV preview:");
                    if let Some(content) = item.content() {
                        egui::ScrollArea::vertical()
                            .max_height(150.0)
                            .show(ui, |ui| {
                                ui.add(
                                    egui::TextEdit::multiline(&mut content.to_string())
                                        .code_editor(),
                                );
                            });
                    }
                })
                .add_metadata_loader("thz", |other_data, path| {
                    if let Ok(file) = DotthzFile::open(&path.to_path_buf()) {
                        if let Ok(group_names) = file.get_group_names() {
                            other_data
                                .insert("Groups: ".to_string(), group_names.join(", ").to_string());
                            if let Some(group_name) = group_names.first() {
                                if let Ok(meta_data) = file.get_meta_data(group_name) {
                                    other_data.insert(
                                        "Description".to_string(),
                                        meta_data.description.clone(),
                                    );
                                    for (name, md) in meta_data.md.clone() {
                                        other_data.insert(name, md);
                                    }
                                    other_data.insert("Mode".to_string(), meta_data.mode.clone());
                                    other_data
                                        .insert("Version".to_string(), meta_data.version.clone());
                                    other_data.insert(
                                        "Instrument".to_string(),
                                        meta_data.instrument.clone(),
                                    );
                                }
                            }
                        }
                    }
                }),
            other_files: vec![],
            selected_file_name: "".to_string(),
            scroll_to_selection: false,
            cut_off: [0.0, 100.0],
            fft_bounds: [1.0, 7.0],
            fft_window_type: FftWindowType::AdaptedBlackman,
            filter_bounds: [0.0, 10.0],
            time_window: [1000.0, 1050.0],
            pixel_selected: SelectedPixel::default(),
            val: PlotPoint { x: 0.0, y: 0.0 },
            mid_point: 50.0,
            bw: false,
            settings_window_open: false,
            update_text: "".to_string(),
            time_domain_data_1,
            frequency_domain_data,
            time_domain_data_2,
            time_domain_filter_mapping_1,
            frequency_domain_filter_mapping,
            time_domain_filter_mapping_2,
            filter_data,
            filter_mapping,
            #[cfg(feature = "self_update")]
            new_release: None,
        }
    }
}<|MERGE_RESOLUTION|>--- conflicted
+++ resolved
@@ -19,37 +19,16 @@
 use bevy_voxel_plot::InstanceMaterialData;
 use core::f64;
 use dotthz::DotthzFile;
-<<<<<<< HEAD
-=======
-use eframe::egui::ThemePreference;
-use eframe::{egui, Storage};
->>>>>>> f480f655
 use egui_file_dialog::information_panel::InformationPanel;
 use egui_file_dialog::FileDialog;
 use egui_plot::PlotPoint;
 use home::home_dir;
 use self_update::update::Release;
 use serde::{Deserialize, Serialize};
-<<<<<<< HEAD
 use std::fmt::{Display, Formatter};
 use std::path::PathBuf;
 use std::sync::Arc;
-=======
 use std::collections::HashMap;
-use std::fmt::{Display, Formatter};
-use std::path::PathBuf;
-use std::sync::Arc;
-
-use crate::config::GuiThreadCommunication;
-use crate::data_container::DataPoint;
-use crate::filters::psf::PSF;
-use crate::gui::center_panel::center_panel;
-use crate::gui::left_panel::left_panel;
-use crate::gui::matrix_plot::SelectedPixel;
-use crate::gui::right_panel::right_panel;
-use crate::math_tools::FftWindowType;
-use crate::APP_INFO;
->>>>>>> f480f655
 
 /// Represents the state of the file dialog for opening, saving, or working with PSF files.
 #[derive(Clone)]
@@ -61,7 +40,6 @@
     /// File dialog is set to open a PSF file.
     OpenPSF,
     /// File dialog is set to save a file.
-    #[allow(dead_code)]
     Save,
     /// File dialog is not active.
     None,
@@ -151,13 +129,10 @@
     pub chart_scale: f32,
     pub chart_pitch_vel: f32,
     pub chart_yaw_vel: f32,
-<<<<<<< HEAD
-    pub opacity_threshold: f32,
-=======
     pub last_progress_bar_update: i64,
     pub progress_bars: HashMap<String, Option<f32>>,
     pub filter_ui_active: bool,
->>>>>>> f480f655
+    pub opacity_threshold: f32,
     pub theme_preference: ThemePreference,
     pub beam_shape: Vec<[f64; 2]>,
     pub beam_shape_path: PathBuf,
@@ -197,13 +172,10 @@
             chart_scale: 0.9,
             chart_pitch_vel: 0.0,
             chart_yaw_vel: 0.0,
-<<<<<<< HEAD
             opacity_threshold: 0.1,
-=======
             last_progress_bar_update: 0,
             progress_bars: HashMap::new(),
             filter_ui_active: true,
->>>>>>> f480f655
             theme_preference: ThemePreference::System,
             beam_shape: vec![],
             beam_shape_path: home_dir().unwrap_or_else(|| PathBuf::from("/")),
@@ -340,7 +312,7 @@
     pub(crate) filter_data: Vec<ScannedImageFilterData>,
 
     pub(crate) filter_mapping: Vec<(usize, usize)>,
-    
+
     #[cfg(feature = "self_update")]
     pub(crate) new_release: Option<Release>,
 }
